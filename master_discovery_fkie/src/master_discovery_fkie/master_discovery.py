# Software License Agreement (BSD License)
#
# Copyright (c) 2012, Fraunhofer FKIE/US, Alexander Tiderko
# All rights reserved.
#
# Redistribution and use in source and binary forms, with or without
# modification, are permitted provided that the following conditions
# are met:
#
#  * Redistributions of source code must retain the above copyright
#    notice, this list of conditions and the following disclaimer.
#  * Redistributions in binary form must reproduce the above
#    copyright notice, this list of conditions and the following
#    disclaimer in the documentation and/or other materials provided
#    with the distribution.
#  * Neither the name of Fraunhofer nor the names of its
#    contributors may be used to endorse or promote products derived
#    from this software without specific prior written permission.
#
# THIS SOFTWARE IS PROVIDED BY THE COPYRIGHT HOLDERS AND CONTRIBUTORS
# "AS IS" AND ANY EXPRESS OR IMPLIED WARRANTIES, INCLUDING, BUT NOT
# LIMITED TO, THE IMPLIED WARRANTIES OF MERCHANTABILITY AND FITNESS
# FOR A PARTICULAR PURPOSE ARE DISCLAIMED. IN NO EVENT SHALL THE
# COPYRIGHT OWNER OR CONTRIBUTORS BE LIABLE FOR ANY DIRECT, INDIRECT,
# INCIDENTAL, SPECIAL, EXEMPLARY, OR CONSEQUENTIAL DAMAGES (INCLUDING,
# BUT NOT LIMITED TO, PROCUREMENT OF SUBSTITUTE GOODS OR SERVICES;
# LOSS OF USE, DATA, OR PROFITS; OR BUSINESS INTERRUPTION) HOWEVER
# CAUSED AND ON ANY THEORY OF LIABILITY, WHETHER IN CONTRACT, STRICT
# LIABILITY, OR TORT (INCLUDING NEGLIGENCE OR OTHERWISE) ARISING IN
# ANY WAY OUT OF THE USE OF THIS SOFTWARE, EVEN IF ADVISED OF THE
# POSSIBILITY OF SUCH DAMAGE.

import threading
import xmlrpclib
import sys
import socket
import time
import struct
from urlparse import urlparse

import roslib; roslib.load_manifest('master_discovery_fkie')
import rospy
import roslib.network

import std_srvs.srv

try: # to avoid the problems with autodoc on ros.org/wiki site
  from multimaster_msgs_fkie.msg import LinkState, LinkStatesStamped, MasterState, ROSMaster#, SyncMasterInfo, SyncTopicInfo
  from multimaster_msgs_fkie.srv import DiscoverMasters, DiscoverMastersResponse#, GetSyncInfo
except:
  pass
from master_monitor import MasterMonitor, MasterConnectionException
from udp import McastSocket

class DiscoveredMaster(object):
  '''
  The class stores all information about the remote ROS master and the all
  received heartbeat messages of the remote node. On first contact a theaded 
  connection to remote discoverer will be established to get additional 
  information about the ROS master.

  :param monitoruri: The URI of the remote RPC server, which moniter the ROS master

  :type monitoruri:  str

  :param heartbeat_rate: The remote rate, which is used to send the heartbeat messages. 

  :type heartbeat_rate:  float (Default: `1.``)

  :param timestamp: The timestamp of the state of the remoter ROS master

  :type timestamp:  float (Default: ``0``)

  :param timestamp_local: The timestamp of the state of the remoter ROS master, without the changes maked while a synchronization. 

  :type timestamp_local:  float (Default: ``0``)

  :param callback_master_state: the callback method to publish the changes of the ROS masters

  :type callback_master_state: `master_discovery_fkie.msg.MasterState <http://www.ros.org/doc/api/master_discovery_fkie/html/msg/MasterState.html>`_}  (Default: ``None``)
  '''

  MIN_HZ_FOR_QUALILTY = 0.3

  def __init__(self, monitoruri, heartbeat_rate=1., timestamp=0.0, timestamp_local=0.0, callback_master_state=None):
    '''
    Initialize method for the DiscoveredMaster class.

    :param monitoruri: The URI of the remote RPC server, which moniter the ROS master

    :type monitoruri:  str

    :param heartbeat_rate: The remote rate, which is used to send the heartbeat messages. 

    :type heartbeat_rate:  float (Default: `1.``)

    :param timestamp: The timestamp of the state of the remoter ROS master

    :type timestamp:  float (Default: ``0``)

    :param timestamp_local: The timestamp of the state of the remoter ROS master, without the changes maked while a synchronization. 

    :type timestamp_local:  float (Default: ``0``)

    :param callback_master_state: the callback method to publish the changes of the ROS masters

    :type callback_master_state: `master_discovery_fkie.msg.MasterState <http://www.ros.org/doc/api/master_discovery_fkie/html/msg/MasterState.html>`_}  (Default: ``None``)
    '''
    self.masteruri = None
    self.mastername = None
    self.timestamp = timestamp
    self.timestamp_local = timestamp_local
    self.discoverername = None
    self.monitoruri = monitoruri
    self.heartbeat_rate = heartbeat_rate
    self.heartbeats = list()
    self.requests = list()
    self.last_heartbeat_ts = time.time()
    self.online = False
    self.callback_master_state = callback_master_state
    # The requests are sent using unicast messages. count_requests holds the
    # unanswered count of request.
    self.count_requests = 0
    # create a thread to retrieve additional information about the remote ROS master
    self._retrieveThread = threading.Thread(target = self.__retrieve_masterinfo)
    self._retrieveThread.setDaemon(True)
    self._retrieveThread.start()

  def add_heartbeat(self, timestamp, timestamp_local, rate):
    '''
    Adds a new heartbeat measurement. If it is a new timestamp a ROS message 
    about the change of this ROS master will be published into ROS network.
    
    :param timestamp: The new timestamp of the ROS master state
    
    :type timestamp:  float
    
    :param timestamp_local: The timestamp of the state of the remoter ROS master, without the changes maked while a synchronization. 
    
    :type timestamp_local:  float (Default: ``0``)
    
    :param rate: The remote rate, which is used to send the heartbeat messages. 
                 If the rate is zero the heartbeat is ignored.
    
    :type rate:  float
    
    :return: ``True`` on changes
    
    :rtype: bool
    '''
    result = False
    cur_time = time.time()
    self.last_heartbeat_ts = cur_time
    self.count_requests = 0
    # publish new master state, if the timestamp is changed 
    if (self.timestamp != timestamp or not self.online or self.timestamp_local != timestamp_local):
      self.timestamp = timestamp
      self.timestamp_local = timestamp_local
      if not (self.masteruri is None):
        #set the state to 'online'
        self.online = True
        if not (self.callback_master_state is None):
          self.callback_master_state(MasterState(MasterState.STATE_CHANGED, 
                                                 ROSMaster(str(self.mastername), 
                                                           self.masteruri, 
                                                           self.timestamp,
                                                           self.timestamp_local, 
                                                           self.online, 
                                                           self.discoverername, 
                                                           self.monitoruri)))
          result = True
    if rate >= DiscoveredMaster.MIN_HZ_FOR_QUALILTY:
      # reset the list, if the heartbeat is changed
      if self.heartbeat_rate != rate:
        self.heartbeat_rate = rate
        self.heartbeats = list()
      self.heartbeats.append(cur_time)
    return result

  def add_request(self, timestamp):
    self.count_requests += 1
    self.requests.append(timestamp)


  def remove_heartbeats(self, timestamp):
    '''
    Removes all hearbeat measurements, which are older as the given timestamp.

    :param timestamp: heartbeats older this timestamp will be removed.

    :type timestamp:  float

    :return: the count of removed heartbeats

    :rtype: int
    '''
    do_remove = True
    # remove the requests
    while do_remove:
      if len(self.requests) > 0 and self.requests[0] < timestamp:
        del self.requests[0]
      else:
        do_remove = False
    do_remove = True
    removed = 0
    while do_remove:
      if len(self.heartbeats) > 0 and self.heartbeats[0] < timestamp:
        del self.heartbeats[0]
        removed = removed + 1
      else:
        do_remove = False
    return removed

  def set_offline(self):
    '''
    Sets this master to offline and publish the new state to the ROS network.
    '''
    if not self.callback_master_state is None and self.online:
      rospy.logdebug('Set host to offline: %s'%self.mastername)
      self.callback_master_state(MasterState(MasterState.STATE_CHANGED,
                                             ROSMaster(str(self.mastername),
                                                       self.masteruri,
                                                       self.timestamp,
                                                       self.timestamp_local,
                                                       False,
                                                       self.discoverername,
                                                       self.monitoruri)))
    self.online = False

  def get_quality(self, interval=5, offline_after=1.4):
    '''
    Calculates the link quality to this master.
    '''
    quality = -1.0
    if not (self.mastername is None) and self.heartbeat_rate >= self.MIN_HZ_FOR_QUALILTY:
      rate = self.heartbeat_rate
      measurement_duration = interval
      if self.heartbeat_rate < 1.:
        measurement_duration = interval / self.heartbeat_rate
      current_time = time.time()
      # remove all heartbeats, which are to old
      ts_oldest = current_time - measurement_duration
      removed_ts = self.remove_heartbeats(ts_oldest)
      # sets the master offline if the last received heartbeat is to old
      if current_time - self.last_heartbeat_ts > (measurement_duration * offline_after):
        self.set_offline()
      # calculate the quality for inly online masters
      if self.online:
        beats_count = len(self.heartbeats)
        expected_count = self.heartbeat_rate * measurement_duration + len(self.requests)
        if expected_count > 0:
          quality = float(beats_count) / float(expected_count) * 100.0
          if quality > 100.0:
            quality = 100.0
    return quality

  def __retrieve_masterinfo(self):
    '''
    Connects to the remote RPC server of the discoverer node and gets the 
    information about the Master URI, name of the service, and other. The 
    ``getMasterInfo()`` method will be used. On problems the connection will be 
    reestablished until the information will be get successful.
    '''
    if not (self.monitoruri is None):
      while self._retrieveThread.is_alive() and not rospy.is_shutdown() and (self.mastername is None):
        try:
          remote_monitor = xmlrpclib.ServerProxy(self.monitoruri)
          timestamp, masteruri, mastername, nodename, monitoruri = remote_monitor.masterContacts()
        except:
          import traceback
          rospy.logwarn("socket error: %s", traceback.format_exc())
          time.sleep(1)
        else:
          if float(timestamp) != 0:
            self.masteruri = masteruri
            self.mastername = mastername
            self.discoverername = nodename
#            self.monitoruri = monitoruri
            self.timestamp = float(timestamp)
            self.online = True
            #resolve the masteruri. Print an error if not reachable
            try:
              o = urlparse(self.masteruri)
              machine_addr = socket.gethostbyname(o.hostname)
            except socket.gaierror:
              import traceback
              print traceback.format_exc()
              rospy.logwarn("Master discovered with not reachable ROS_MASTER_URI:='%s'. Fix your network settings!", str(self.masteruri))
              time.sleep(10)
            else:
              #publish new node 
              if not (self.callback_master_state is None):
                self.callback_master_state(MasterState(MasterState.STATE_NEW, 
                                                       ROSMaster(str(self.mastername),
                                                                 self.masteruri,
                                                                 self.timestamp,
                                                                 self.timestamp,
                                                                 self.online,
                                                                 self.discoverername,
                                                                 self.monitoruri)))
          else:
            time.sleep(1)



class Discoverer(object):
  '''
  The class to publish the current state of the ROS master.

  Discovering is done by hearbeats:
    Each master discovery node sends to a multicast group periodically messages
    with current state. If the frequency is less than 0.3 the detected changes 
    on ROS master are published immediately.
    The current state is described by timestamp of last change. The frequency of
    heartbeats can be changed by `~heartbeat_hz` parameter. 

    If hearbeats are disabled (`~heartbeat_hz` is zero) each master discovery 
    node sends on start three notification messages and requests.

    If for a host no more heartbeat are received while `ACTIVE_REQUEST_AFTER (60 sec)`
    a request to this host will be sent as an unicast message. After five
    unanswered requests the host state will be changed to `offline`.
    After `REMOVE_AFTER (300 sec)` the host will be removed.

  :param mcast_port: The port used to publish and receive the multicast messages.
  
  :type mcast_port:  int
  
  :param mcast_group: The IPv4 or IPv6 multicast group used for discovering over nodes.
  
  :type mcast_group:  str
  
  :param monitor_port: The port of the RPC Server, used to get more information about the ROS master.
  
  :type monitor_port:  int
  '''

  VERSION = 2
  '''the version of the packet format described by ``HEARTBEAT_FMT``

      :Version 1: 'cBBiiH'

      ::

        one character 'R'
        unsigned char: version of the hearbeat message
        unsigned char: rate of the heartbeat message in HZ*10. Maximal rate: 25.5 Hz -> value 255
        int: secs of the ROS Master state
        int: nsecs of the ROS Master state
        unsigned short: the port number of the RPC Server of the remote ROS-Core monitor

      :Version 2: 'cBBiiHii'

      ::

        ``Version 1``
        int: secs of the ROS Master state (only local changes). Changes while sync will be ignored.
        int: nsecs of the ROS Master state (only local changes). Changes while sync will be ignored.

      :Version 3: 'cBBiiHii'

      ::

        ``Version 2``
        if the timestamp of ROS Master state is zero, the reply as unicast 
        message will be send to the sender.

  '''
  HEARTBEAT_FMT = 'cBBiiHii'
  ''' packet format description, see: http://docs.python.org/library/struct.html '''
  HEARTBEAT_HZ = 0.02
  ''' the send rate of the heartbeat packets in hz. Zero disables the heartbeats. (Default: 0.02 Hz)
      Only values between 0.1 and 25.5 are used to detemine the link quality.
  '''
  MEASUREMENT_INTERVALS = 5
  ''' the count of intervals (1 sec) used for a quality calculation. If 
      `HEARTBEAT_HZ` is smaller then 1, `MEASUREMENT_INTERVALS` will be divided
      by `HEARTBEAT_HZ` value.
      (Default: 5 sec are used to determine the link qaulity)'''
  TIMEOUT_FACTOR = 1.4
  ''' the timeout is defined by calculated measurement duration multiplied by `TIMEOUT_FAKTOR`. ''' 
  ROSMASTER_HZ = 1
  ''' the test rate of ROS master state in Hz (Default: 1 Hz). '''
  REMOVE_AFTER = 300
  ''' remove an offline host after this time in [sec] (Default: 300 sec). '''
  ACTIVE_REQUEST_AFTER = 60
  ''' send an update request, if after this time no hearbeats are received [sec] (Default: 60 sec). '''

  INIT_NOTIFICATION_COUNT = 3
  ''' the count of heartbeats and update request to send at the start (Default: 3 sec).
      It will be send with 1Hz. Only used if `HEARTBEAT_HZ` is zero. '''

  OFFLINE_AFTER_REQUEST_COUNT = 5
  ''' After this unanswered count of requests for update the remote master is set 
      to offline state (Default: 5 sec).
      The requests are send after `ACTIVE_REQUEST_AFTER` with `ROSMASTER_HZ`. '''

  CHANGE_NOTIFICATION_COUNT = 3
  ''' After the ROS master was changed the new state will be sent for 
      `CHANGE_NOTIFICATION_COUNT` times (Default: 3 sec). The new state will be
      sent with `ROSMASTER_HZ` and only if `HEARTBEAT_HZ` is zero. '''

  NETPACKET_SIZE = 68

  def __init__(self, mcast_port, mcast_group, monitor_port):
    '''
    Initialize method for the Discoverer class
    
    :param mcast_port: The port used to publish and receive the multicast messages.
    
    :type mcast_port:  int
    
    :param mcast_group: The IPv4 or IPv6 multicast group used for discovering over nodes.
    
    :type mcast_group:  str
    
    :param monitor_port: The port of the RPC Server, used to get more information about the ROS master.
    
    :type monitor_port:  int
    '''
#    threading.Thread.__init__(self)
    self.do_finish = False
    self.__lock = threading.RLock()
    # the list with all ROS master neighbors
    self.masters = dict() # (ip, DiscoveredMaster)
    # this parameter stores the state of the remote nodes. If the state is changed 
    # the cache for contacts of remote nodes will be cleared.
    self._changed = False
    self.ROSMASTER_HZ = rospy.get_param('~rosmaster_hz', Discoverer.ROSMASTER_HZ)
    self.HEARTBEAT_HZ = rospy.get_param('~heartbeat_hz', Discoverer.HEARTBEAT_HZ)
    self.MEASUREMENT_INTERVALS = rospy.get_param('~measurement_intervals', Discoverer.MEASUREMENT_INTERVALS)
    self.TIMEOUT_FACTOR = rospy.get_param('~timeout_factor', Discoverer.TIMEOUT_FACTOR)
    self.REMOVE_AFTER = rospy.get_param('~remove_after', Discoverer.REMOVE_AFTER)
    self.ACTIVE_REQUEST_AFTER = rospy.get_param('~active_request_after', Discoverer.ACTIVE_REQUEST_AFTER)
    self.robots = rospy.get_param('~robot_hosts', [])
    self.CHANGE_NOTIFICATION_COUNT = rospy.get_param('~change_notification_count', Discoverer.CHANGE_NOTIFICATION_COUNT)
    self._current_change_notification_count = 0
    self._send_mcast = rospy.get_param('~send_mcast', True)

    # some parameter checks and info outputs
    if not self._send_mcast and not self.robots:
      rospy.logwarn("This master_discovery is invisible because it send no heart beat messages!")
<<<<<<< HEAD
    rospy.loginfo("Check the ROS Master[Hz]: " + str(self.ROSMASTER_HZ))
#     if (self.HEARTBEAT_HZ > 0. and self.HEARTBEAT_HZ < 0.1) or self.HEARTBEAT_HZ < 0:
#       rospy.logwarn("Heart beat [Hz]: %s is increased to 0.1"%self.HEARTBEAT_HZ)
#       self.HEARTBEAT_HZ = 0.1
    if self.HEARTBEAT_HZ < 0.:
      rospy.logwarn("Heart beat [Hz]: %s is increased to 0.02"%self.HEARTBEAT_HZ)
      self.HEARTBEAT_HZ = 0.02
    if self.HEARTBEAT_HZ > 25.5:
      rospy.logwarn("Heart beat [Hz]: %s is decreased to 25.5"%self.HEARTBEAT_HZ)
      self.HEARTBEAT_HZ = 25.5
    else:
      rospy.loginfo("Heart beat [Hz]: %s"%(self.HEARTBEAT_HZ))
    rospy.loginfo("Active request after [sec]: %s"%self.ACTIVE_REQUEST_AFTER)
    rospy.loginfo("Remove after [sec]: %s"%self.REMOVE_AFTER)
    if self.REMOVE_AFTER <= self.ACTIVE_REQUEST_AFTER:
      rospy.logwarn("'Active request after' should be less than 'remove after' to avoid removing masters from list!")
    rospy.loginfo("Robot hosts: " + str(self.robots))
    if self.HEARTBEAT_HZ > 0.:
      rospy.loginfo("Approx. mininum network load: %s bytes/s"%str(self.HEARTBEAT_HZ * (self.NETPACKET_SIZE*(len(self.robots) + 1 if self._send_mcast else 0))))
    self.current_check_hz = self.ROSMASTER_HZ
    self.pubstats = rospy.Publisher("~linkstats", LinkStatesStamped)
=======
    rospy.loginfo("Check the ROS Master[Hz]: " + str(Discoverer.ROSMASTER_HZ))
    rospy.loginfo("Heart beat [Hz]: " + str(Discoverer.HEARTBEAT_HZ))
    rospy.loginfo("Static hosts: " + str(self.static_hosts))
    rospy.loginfo("Approx. network load: %s bytes/s"%str(self.HEARTBEAT_HZ * (self.NETPACKET_SIZE*(len(self.static_hosts) + 1 if self._send_mcast else 0))))
    self.current_check_hz = Discoverer.ROSMASTER_HZ
    self.pubstats = rospy.Publisher("~linkstats", LinkStatesStamped, queue_size=1)
>>>>>>> fd771b53

    # test the reachability of the ROS master 
    local_addr = roslib.network.get_local_address()
    if (local_addr in ['localhost', '127.0.0.1']):
      sys.exit("'%s' is not reachable for other systems. Change the ROS_MASTER_URI!"% local_addr)

    self.mcast_port = mcast_port
    self.mcast_group = mcast_group
    rospy.loginfo("Start broadcasting at ('%s', %d)", mcast_group, mcast_port)
    self._init_mcast_socket(True)
    # initialize the ROS publishers
    self.pubchanges = rospy.Publisher("~changes", MasterState, queue_size=10)
    # initialize the ROS services
    rospy.Service('~list_masters', DiscoverMasters, self.rosservice_list_masters)
    rospy.Service('~refresh', std_srvs.srv.Empty, self.rosservice_refresh)

    # create a thread to handle the received multicast messages
    self._recvThread = threading.Thread(target = self.recv_loop)
    self._recvThread.setDaemon(True)
    self._recvThread.start()

    # create a thread to monitor the ROS master state
    self.master_monitor = MasterMonitor(monitor_port)
    # create timer to check for ros master changes
    self._timer_ros_changes = threading.Timer(0.1, self.checkROSMaster_loop)
    # create a timer monitor the offline ROS master and calculate the link qualities
    self._timer_stats = threading.Timer(1, self.timed_stats_calculation)
    # create timer and paramter for heartbeat notifications
    self._init_notifications = 0
    # disable parameter, if HEARTBEAT_HZ is active (> zero) 
    if self.HEARTBEAT_HZ > DiscoveredMaster.MIN_HZ_FOR_QUALILTY:
      self._init_notifications = self.INIT_NOTIFICATION_COUNT
      self._current_change_notification_count = self.CHANGE_NOTIFICATION_COUNT
    self._timer_heartbeat = threading.Timer(1.0, self.send_heardbeat)
    # set the callback to finish all running threads
    rospy.on_shutdown(self.finish)

  def start(self):
    self._timer_ros_changes.start()
    self._timer_stats.start()
    self._timer_heartbeat.start()

  def _init_mcast_socket(self, doexit_on_error=False):
    rospy.loginfo("Init multicast socket")
    # create the multicast socket and join the multicast group
    self.msocket = msocket = McastSocket(self.mcast_port, self.mcast_group)
#    msocket.settimeout(3.0)
    if not msocket.hasEnabledMulticastIface() and doexit_on_error:
      sys.exit("No enabled multicast interfaces available!\nAdd multicast support e.g. sudo ifconfig eth0 multicast")

  def finish(self, *arg):
    '''
    Callback called on exit of the ros node and publish the empty list of 
    ROSMasters.
    '''
    # publish all master as removed
    with self.__lock:
      # tell other loops to finish
      self.do_finish = True
      # finish the RPC server and timer
      self.master_monitor.shutdown()
      for (k, v) in self.masters.iteritems():
        if not v.mastername is None:
          self.publish_masterstate(MasterState(MasterState.STATE_REMOVED, 
                                         ROSMaster(str(v.mastername), 
                                                   v.masteruri, 
                                                   v.timestamp, 
                                                   v.timestamp_local,
                                                   v.online, 
                                                   v.discoverername, 
                                                   v.monitoruri)))
    try:
      self._timer_ros_changes.cancel()
    except:
      pass
    try:
      self._timer_heartbeat.cancel()
    except:
      pass
    try:
      self._timer_stats.cancel()
    except:
      pass
    # send notification that the master is going off
    msg = struct.pack(Discoverer.HEARTBEAT_FMT,'R', Discoverer.VERSION, int(self.HEARTBEAT_HZ*10), -1, -1, self.master_monitor.rpcport, -1, -1)
    self.msocket.send2group(msg)
    # send as unicast
    for a in self.robots:
      self.msocket.send2addr(msg, a)
    self.msocket.close()

  def send_heardbeat(self):
    '''
    Sends current state as heartbeat messages to defined multicast group. If the
    Discoverer.HEARTBEAT_HZ is greather then zero a timer will be started to 
    send heartbeat messages periodically. This message will also send on start
    of the discoverer.
    '''
    with self.__lock:
      # stop the current running timer, if this method was invoked outside of the timer
      try:
        self._timer_heartbeat.cancel()
      except:
        pass
      # publish the current state
      if not (self.master_monitor.getMasteruri() is None or rospy.is_shutdown() or self.do_finish):
        self._send_current_state2group()
        try:
          # send update requests to group
          if self._init_notifications < self.INIT_NOTIFICATION_COUNT:
            self._init_notifications +=1
            self._send_request2group()
          # send update requests to predefined robot hosts
          for a in self.robots:
            self._send_request2addr(a)
        except Exception as e:
          rospy.logwarn(e)
          self._init_mcast_socket()
      if not self.do_finish and (self.HEARTBEAT_HZ > 0. or self._init_notifications < self.INIT_NOTIFICATION_COUNT):
        sleeptime = 1.0/self.HEARTBEAT_HZ if self.HEARTBEAT_HZ > 0. else 1.0
        self._timer_heartbeat = threading.Timer(sleeptime, self.send_heardbeat)
        self._timer_heartbeat.start()

  def _send_current_state2group(self):
    try:
      msg = self._create_current_state_msg()
      if not msg is None:
        if self._send_mcast:
          rospy.logdebug('Send current state to mcast group %s:%s'%(self.mcast_group, self.mcast_port))
          self.msocket.send2group(msg)
        else:
          # to receive own messages, send to localhost
          rospy.logdebug('Send current state only to localhost:%s'%(self.mcast_port))
          self.msocket.send2addr(msg, 'localhost')
    except Exception as e:
      rospy.logwarn('Send current state to mcast group %s:%s failed: %s\n'%(self.mcast_group, self.mcast_port, e))
      self._init_mcast_socket()

  def _send_current_state2addr(self, address):
    try:
      msg = self._create_current_state_msg()
      if not msg is None:
        if self._send_mcast:
          rospy.logdebug('Send current state to addr %s'%(address))
          self.msocket.send2addr(msg, address)
    except Exception as e:
      rospy.logwarn("Send current state to '%s' failed: %s"%(address, e))
      self._init_mcast_socket()

  def _send_request2group(self):
    try:
      rospy.logdebug('Send request to mcast group %s:%s'%(self.mcast_group, self.mcast_port))
      current_time = time.time()
      for (k, v) in self.masters.iteritems():
        v.add_request(current_time)
      self.msocket.send2group(self._create_request_update_msg())
    except Exception as e:
      rospy.logwarn("Send request to mcast group %s:%s' failed: %s"%(self.mcast_group, self.mcast_port, e))

  def _send_request2addr(self, address, master=None):
    try:
      rospy.logdebug('Send a request for update: %s'%address)
      self.msocket.send2addr(self._create_request_update_msg(), address)
      if not master is None:
        master.add_request(time.time())
    except Exception as e:
      rospy.logwarn("Send to robot host '%s' failed: %s"%(address, e))

  def _create_current_state_msg(self):
    t = 0
    local_t = 0
    if not self.master_monitor.getCurrentState() is None:
      t = self.master_monitor.getCurrentState().timestamp
      local_t = self.master_monitor.getCurrentState().timestamp_local
      return struct.pack(Discoverer.HEARTBEAT_FMT,'R', Discoverer.VERSION,
                         int(self.HEARTBEAT_HZ*10),
                         int(t), int((t-(int(t))) * 1000000000),
                         self.master_monitor.rpcport,
                         int(local_t), int((local_t-(int(local_t))) * 1000000000))
    return None

  def _create_request_update_msg(self):
    version = Discoverer.VERSION if Discoverer.VERSION > 2 else 3
    msg = struct.pack(Discoverer.HEARTBEAT_FMT,'R', version,
                      int(self.HEARTBEAT_HZ*10), 0, 0,
                      self.master_monitor.rpcport, 0, 0)
    return msg


  def checkROSMaster_loop(self):
    '''
    The method test periodically the state of the ROS master. The new state will
    be published as heartbeat messages.
    :mod:`master_discovery_fkie.master_monitor.MasterMonitor.checkState()`
    '''
    import os
    try_count = 0
    if (not rospy.is_shutdown()) and not self.do_finish:
      try:
        cputimes = os.times()
        cputime_init = cputimes[0] + cputimes[1]
        if self.master_monitor.checkState(self._changed):
          # publish the new state if frequetly publishing is disabled
          if not self.do_finish and self.HEARTBEAT_HZ < DiscoveredMaster.MIN_HZ_FOR_QUALILTY:
            self.send_heardbeat()
            self._current_change_notification_count = 0
        with self.__lock:
          self._changed = False
        # repeat the last change for `CHANGE_NOTIFICATION_COUNT` times
        if 0 < self._current_change_notification_count < self.CHANGE_NOTIFICATION_COUNT:
          self._current_change_notification_count += 1
          self.send_heardbeat()
        # adapt the check rate to the CPU usage time
        cputimes = os.times()
        cputime = cputimes[0] + cputimes[1] - cputime_init
        if self.current_check_hz*cputime > 0.20:
          self.current_check_hz = float(self.current_check_hz)/2.0
        elif self.current_check_hz*cputime < 0.10 and float(self.current_check_hz)*2.0 < self.ROSMASTER_HZ:
          self.current_check_hz = float(self.current_check_hz)*2.0
        try_count = 0
      except MasterConnectionException, e:
        try_count = try_count + 1
        if try_count == 5:
          rospy.logerr("Communication with ROS Master failed: %s", e)
      # remove offline hosts or request updates
      self._remove_offline_hosts()
      # setup timer for next ROS master state check
      self._timer_ros_changes = threading.Timer(1.0/self.current_check_hz, self.checkROSMaster_loop)
      self._timer_ros_changes.start()

  def _remove_offline_hosts(self):
    with self.__lock:
      current_time = time.time()
      to_remove = []
      for (k, v) in self.masters.iteritems():
        ts_since_last_hb = current_time - v.last_heartbeat_ts
        if self.REMOVE_AFTER > 0 and ts_since_last_hb > self.REMOVE_AFTER:
          to_remove.append(k)
          if not v.mastername is None:
            self.publish_masterstate(MasterState(MasterState.STATE_REMOVED,
                                           ROSMaster(str(v.mastername),
                                                     v.masteruri,
                                                     v.timestamp,
                                                     v.timestamp_local,
                                                     v.online,
                                                     v.discoverername,
                                                     v.monitoruri)))
        # request updates
        elif ts_since_last_hb > self.ACTIVE_REQUEST_AFTER or v.count_requests > 0:
          if v.count_requests < self.OFFLINE_AFTER_REQUEST_COUNT:
            self._send_request2addr(k[0][0], v)
          else:
            v.set_offline()
      for r in to_remove:
        rospy.logdebug("Remove master discovery: http://%s:%s"%(r[0][0], r[1]))
        del self.masters[r]


  def recv_loop(self):
    '''
    This method handles the received multicast messages.
    '''
    while self.msocket and (not rospy.is_shutdown()) and not self.do_finish:
      try:
        (msg, address) = self.msocket.recvfrom(1024)
      except socket.timeout:
#        rospy.logwarn("TIMOUT ignored")
        pass
      except socket.error:
        import traceback
        rospy.logwarn("socket error: %s", traceback.format_exc())
      else:
        if not self.do_finish:
          try:
            (version, msg_tuple) = self.msg2masterState(msg, address)
            if (version in [2, 3]):
              add_to_list = False
              (r, version, rate, secs, nsecs, monitor_port, secs_l, nsecs_l) = msg_tuple
              master_key = (address, monitor_port)
              # is it a request to update the state
              if version >= 3 and secs == 0 and nsecs == 0:
                # send the current master state to the sender address
                # if send_mcast is disabled responce only to local requests
                if (self._send_mcast or address[0].startswith('127')):
                  with self.__lock:
                    self._send_current_state2addr(address[0])
                    add_to_list = not master_key in self.masters
              # remove master if sec and nsec are -1
              elif secs == -1 or secs_l == -1:
                with self.__lock:
                  if self.masters.has_key(master_key):
                    master = self.masters[master_key]
                    if not master.mastername is None:
                      self.publish_masterstate(MasterState(MasterState.STATE_REMOVED, 
                                                     ROSMaster(str(master.mastername), 
                                                               master.masteruri, 
                                                               master.timestamp, 
                                                               master.timestamp_local,
                                                               False, 
                                                               master.discoverername, 
                                                               master.monitoruri)))
                    rospy.logdebug("Remove master discovery: http://%s:%s"%(address[0], monitor_port))
                    del self.masters[master_key]
              # update the timestamp of existing master
              elif self.masters.has_key(master_key):
                with self.__lock:
                  changed = self.masters[master_key].add_heartbeat(float(secs)+float(nsecs)/1000000000.0, float(secs_l)+float(nsecs_l)/1000000000.0, float(rate)/10.0,)
                  if not self._changed:
                    self._changed = changed
              # or create <a new master
              else:
                add_to_list = True
              if add_to_list:
                with self.__lock:
                  rospy.logdebug("Add discovery master: http://%s:%s"%(address[0], monitor_port))
                  self.masters[master_key] = DiscoveredMaster(monitoruri=''.join(['http://', address[0],':',str(monitor_port)]), 
                                                              heartbeat_rate=float(rate)/10.0,
                                                              timestamp=float(secs)+float(nsecs)/1000000000.0,
                                                              timestamp_local=float(secs_l)+float(nsecs_l)/1000000000.0,
                                                              callback_master_state=self.publish_masterstate)

          except Exception, e:
#            import traceback
#            print traceback.format_exc()
            rospy.logwarn("Error while decode message: %s", str(e))

  @classmethod
  def msg2masterState(cls, msg, address):
    '''
    :return: parses the hearbeat message and return a tuple of
            version and values corresponding with current version of message.
            :mod:`master_discovery_fkie.master_discovery.Discoverer.HEARTBEAT_FMT`

    :raise: Exception on invalid message

    :rtype: (``unsigned char``, tuple corresponding to :mod:`master_discovery_fkie.master_discovery.Discoverer.HEARTBEAT_FMT`)
    '''
    if len(msg) > 2:
      (r,) = struct.unpack('c', msg[0])
      (version,) = struct.unpack('B', msg[1])
      if (version in [Discoverer.VERSION, 2, 3]):
        if (r == 'R'):
          if len(msg) == struct.calcsize(Discoverer.HEARTBEAT_FMT):
            return (version, struct.unpack(Discoverer.HEARTBEAT_FMT, msg))
        else:
          raise Exception("wrong initial discovery message char %s received from %s"%(r, address))
      elif (version > Discoverer.VERSION):
        raise Exception("newer heartbeat version %s (own: %s) from %s detected, please update your master_discovery"%(version, Discoverer.VERSION, address))
      elif (version < Discoverer.VERSION):
        raise Exception("old heartbeat version %s detected (current: %s), please update master_discovery on %s"%(version, Discoverer.VERSION, address))
      else:
        raise Exception("heartbeat version %s expected, received: %s"%(Discoverer.VERSION, version))
    raise Exception("massage is to small")

  def timed_stats_calculation(self):
    '''
    This method will be called by a timer and has two jobs:
     1. set the masters offline, if no heartbeat messages are received a long time
     2. calculate the quality of known links
    '''
    result = LinkStatesStamped()
    current_time = time.time()
    result.header.stamp.secs = int(current_time)
    result.header.stamp.nsecs = int((current_time - result.header.stamp.secs) * 1000000000)
    with self.__lock:
      for (k, v) in self.masters.iteritems():
        quality = v.get_quality(self.MEASUREMENT_INTERVALS, self.TIMEOUT_FACTOR)
        if not (v.mastername is None) and v.online:
          result.links.append(LinkState(v.mastername, quality))
    #publish the results
    self.publish_stats(result)
    try:
      if not rospy.is_shutdown():
        self._timer_stats = threading.Timer(1, self.timed_stats_calculation)
        self._timer_stats.start()
    except:
      pass

  def publish_masterstate(self, master_state):
    '''
    Publishes the given state to the ROS network. This method is thread safe.

    :param master_state: the master state to publish

    :type master_state:  `master_discovery_fkie.msg.MasterState <http://www.ros.org/doc/api/master_discovery_fkie/html/msg/MasterState.html>`_
    '''
    with self.__lock:
      try:
        self.pubchanges.publish(master_state)
      except:
        import traceback
        traceback.print_exc()

  def publish_stats(self, stats):
    '''
    Publishes the link quality states to the ROS network.This method is thread safe.

    :param stats: the link quality states to publish

    :type stats:  `master_discovery_fkie.msg.LinkStatesStamped <http://www.ros.org/doc/api/master_discovery_fkie/html/msg/LinkStatesStamped.html>`_
    '''
    with self.__lock:
      try:
        self.pubstats.publish(stats)
      except:
        import traceback
        traceback.print_exc()

  def rosservice_list_masters(self, req):
    '''
    Callback for the ROS service to get the current list of the known ROS masters.
    '''
    masters = list()
    with self.__lock:
      try:
        for (k, v) in self.masters.iteritems():
          if not v.mastername is None:
            masters.append(ROSMaster(str(v.mastername), 
                                     v.masteruri, 
                                     v.timestamp,
                                     v.timestamp_local, 
                                     v.online, 
                                     v.discoverername, 
                                     v.monitoruri))
      except:
        import traceback
        traceback.print_exc()
    return DiscoverMastersResponse(masters)

  def rosservice_refresh(self, req):
    '''
    Callback for the ROS service to send an active unicast and multicast request
    to each known master discovery.
    '''
    with self.__lock:
      try:
        for (k, v) in self.masters.iteritems():
          if not v.mastername is None:
            # send an active unicast request
            self._send_request2addr(k[0][0], v)
        self._send_request2group()
#        self._send_current_state2group()
      except:
        import traceback
        traceback.print_exc()
    return []<|MERGE_RESOLUTION|>--- conflicted
+++ resolved
@@ -440,7 +440,6 @@
     # some parameter checks and info outputs
     if not self._send_mcast and not self.robots:
       rospy.logwarn("This master_discovery is invisible because it send no heart beat messages!")
-<<<<<<< HEAD
     rospy.loginfo("Check the ROS Master[Hz]: " + str(self.ROSMASTER_HZ))
 #     if (self.HEARTBEAT_HZ > 0. and self.HEARTBEAT_HZ < 0.1) or self.HEARTBEAT_HZ < 0:
 #       rospy.logwarn("Heart beat [Hz]: %s is increased to 0.1"%self.HEARTBEAT_HZ)
@@ -461,15 +460,7 @@
     if self.HEARTBEAT_HZ > 0.:
       rospy.loginfo("Approx. mininum network load: %s bytes/s"%str(self.HEARTBEAT_HZ * (self.NETPACKET_SIZE*(len(self.robots) + 1 if self._send_mcast else 0))))
     self.current_check_hz = self.ROSMASTER_HZ
-    self.pubstats = rospy.Publisher("~linkstats", LinkStatesStamped)
-=======
-    rospy.loginfo("Check the ROS Master[Hz]: " + str(Discoverer.ROSMASTER_HZ))
-    rospy.loginfo("Heart beat [Hz]: " + str(Discoverer.HEARTBEAT_HZ))
-    rospy.loginfo("Static hosts: " + str(self.static_hosts))
-    rospy.loginfo("Approx. network load: %s bytes/s"%str(self.HEARTBEAT_HZ * (self.NETPACKET_SIZE*(len(self.static_hosts) + 1 if self._send_mcast else 0))))
-    self.current_check_hz = Discoverer.ROSMASTER_HZ
     self.pubstats = rospy.Publisher("~linkstats", LinkStatesStamped, queue_size=1)
->>>>>>> fd771b53
 
     # test the reachability of the ROS master 
     local_addr = roslib.network.get_local_address()
