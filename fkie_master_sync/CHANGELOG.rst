^^^^^^^^^^^^^^^^^^^^^^^^^^^^^^^^^^^^^^
Changelog for package fkie_master_sync
^^^^^^^^^^^^^^^^^^^^^^^^^^^^^^^^^^^^^^

<<<<<<< HEAD
1.2.3 (2020-08-03)
------------------

1.2.2 (2020-07-27)
------------------

1.2.1 (2020-07-22)
------------------
* fkie_multimaster: added conditions for python3 dependencies in package xml
=======
1.2.4 (2020-11-11)
------------------
* fkie_master_sync: fix problems after stop master_sync on remote hosts
* updated diagnostic message for warnings in master_sync
>>>>>>> 06f881f2
* Contributors: Alexander Tiderko

1.2.0 (2020-07-22)
------------------
* fkie_multimaster: fixed warning for cmake_minimum_required
* fkie_multimaster: fixed build/start in noetic
* fkie_master_sync: send OK diagnostic message on start
* fkie_master_sync: changed handling of the issue `#128 <https://github.com/fkie/multimaster_fkie/issues/128>`_
  Changed update of the publisher after register a remote subscription
* Contributors: Alexander Tiderko

1.1.0 (2020-05-13)
------------------
* prepared conditions for python3  in package xml
* fkie_multimaster_msgs: changed timestamp in MasterState from float to time
* fkie_multimaster: a lot of merges for python 3 compatibility
* Contributors: Alexander Tiderko

0.8.12 (2019-04-30)
-------------------

0.8.11 (2019-02-27)
-------------------

0.8.10 (2019-02-26)
-------------------

0.8.9 (2018-12-21)
------------------

0.8.8 (2018-12-19)
------------------

0.8.7 (2018-12-18)
------------------

0.8.5 (2018-12-11)
------------------
* master_sync_fkie: added a simple node to sync parameter
  Original code from
  https://github.com/jhu-lcsr-forks/multimaster_fkie/tree/param-sync
  adapted to change only local ROS Parameter Server
* Contributors: Alexander Tiderko

0.8.4 (2018-12-08)
------------------

0.8.3 (2018-12-07)
------------------
* install launch dir pull request `#81 <https://github.com/fkie/multimaster_fkie/issues/81>`_ from ahoarau/patch-1
* Contributors: Alexander Tiderko, Antoine Hoarau

0.8.2 (2018-08-10)
------------------

0.8.1 (2018-08-03)
------------------

0.8.0 (2018-07-16)
------------------

0.7.8 (2018-03-24)
------------------
* Fix catkin_lint warnings
* Contributors: Timo Röhling

0.7.7 (2017-10-27)
------------------

0.7.6 (2017-10-04)
------------------

0.7.5 (2017-07-17)
------------------
* fkie_master_sync: changed default filter for sync nodes, see issue `#63 <https://github.com/fkie/fkie_multimaster/issues/63>`_
* Contributors: Alexander Tiderko

0.7.4 (2017-05-03)
------------------
* fkie_master_sync: fixed sync_hosts parameter
* added description how to filter for specific hosts
* Contributors: Alexander Tiderko

0.7.3 (2017-04-24)
------------------
* fixed warnings in API documentation
* Contributors: Alexander Tiderko

0.7.2 (2017-01-27)
------------------

0.7.1 (2017-01-26)
------------------

0.7.0 (2017-01-09)
------------------

0.6.2 (2016-11-12)
------------------
* Increased logging in master sync.
  Added more logging around synchronization to help with
  tracking changes in the local ROS master due to multimaster.
* Drop roslib.load_manifest, unneeded with catkin
* Contributors: Alexander Tiderko, Denise Eng, Mike Purvis

0.6.1 (2016-10-18)
------------------

0.6.0 (2016-10-12)
------------------
* fkie_master_sync: updated launch file
* fkie_master_sync: added a 'resync_on_reconnect_timeout' parameter that controls how long the offline-online period is before the resync. see enhancement `#48 <https://github.com/fkie/fkie_multimaster/issues/48>`_
* Contributors: Alexander Tiderko

0.5.8 (2016-09-10)
------------------

0.5.7 (2016-09-07)
------------------

0.5.6 (2016-09-01)
------------------

0.5.5 (2016-08-30)
------------------
* fkie_master_sync: added resync after the host was offline
* fkie_master_sync: fixed pep8 warnings
* Contributors: Alexander Tiderko

0.5.4 (2016-04-21)
------------------
* fkie_multimaster: added '/do_not_sync' parameter
  this allows to hide some topics/services, topic types, from
  synchronisation. It can be defined as string or as list.
* fkie_master_sync: fixed unnecessary update requests
  wrong timestamps leads to updates
* Contributors: Alexander Tiderko

0.5.3 (2016-04-01)
------------------

0.5.2 (2016-03-31)
------------------

0.5.1 (2016-03-23)
------------------

0.5.0 (2016-03-17)
------------------

0.4.4 (2015-12-18)
------------------

0.4.3 (2015-11-30)
------------------
* fkie_master_discovery: adopt some changes from pull request `#24 <https://github.com/fkie/fkie_multimaster/issues/24>`_
  Thanks to @garyservin for pull request `#24 <https://github.com/fkie/fkie_multimaster/issues/24>`_:
  * Added support for different logging levels in master_monitor:
  currently all logs are marked as warnings, where some should be marked
  as errors.
* Contributors: Alexander Tiderko

0.4.2 (2015-10-19)
------------------

0.4.1 (2015-04-28)
------------------
* Deprecate is_ignored_topic. Move new parameters to the end of the parameter list
* Make configuration more granular
  allows filtering of specific subscribers or publishers
* fkie_multimaster: fixed double log output
* fkie_multimaster: fixed error in launch files included in this package
* Contributors: Alexander Tiderko, Julian Cerruti

0.4.0 (2015-02-20)
------------------
* fkie_multimaster: added log_level parameter to all nodes
* master_sync: fix the long wait time on first sync
* fkie_master_sync: fix annonce publisher about the AnyMsg subscribers
* Contributors: Alexander Tiderko

0.3.18 (2015-02-18)
-------------------
* master_sync: subscribers with None type are now subscribed as AnyType message
* Contributors: Alexander Tiderko

0.3.17 (2015-01-22)
-------------------

0.3.16 (2014-12-08)
-------------------

0.3.15 (2014-12-01)
-------------------
* fkie_multimaster: added queue_size argumet to the publishers
* fkie_multimaster: removed some python mistakes
* Contributors: Alexander Tiderko

0.3.14 (2014-10-24)
-------------------
* fkie_master_sync: reduced update notifications after registration of a subscriber

0.3.13 (2014-07-29)
-------------------

0.3.12 (2014-07-08)
-------------------

0.3.11 (2014-06-04)
-------------------
* fkie_master_sync: fixed a block while connection problems

0.3.10 (2014-03-31)
-------------------
* fkie_master_sync: fixed a bug which sometimes does not synchronized some topics
* fkie_multimaster: fixed problems detected by catkin_lint

0.3.9 (2013-12-12)
------------------
* fkie_multimaster: moved .gitignore to top level

0.3.8 (2013-12-10)
------------------
* fkie_master_sync: added sync for subscriber with AnyMsg, e.g relay (topic_tools), if local a publisher with known type is available
* fkie_multimaster: catkin_lint inspired fixes, thanks @roehling

0.3.7 (2013-10-17)
------------------
* fkie_multimaster: fixed problems with resolving service types while sync
  while synchronization not all topics and services can be synchronized
  because of filter or errors. A detection for this case was added.

0.3.6 (2013-09-17)
------------------
* fkie_multimaster: added SyncServiceInfo message to detect changes on services
* fkie_master_sync: kill the own ros node on error while load interface to inform the user in node_manager about errors

0.3.5 (2013-09-06)
------------------
* fkie_master_sync: fixed a brocken connection after desync

0.3.4 (2013-09-05)
------------------

0.3.3 (2013-09-04)
------------------
* fkie_node_manager: fixed a problem while launching a default cfg nodes
* fkie_multimaster: (*) added additional filtered interface to master_discovery rpc-server to get a filtered MasterInfo and reduce the load on network.
  (*) added the possibility to sync remote nodes using ~sync_remote_nodes parameter
* fkie_master_sync: added support to ignore nodes/topic/services of selected hosts
* fkie_master_sync: fixed ignore hosts, some topics sync ignores<|MERGE_RESOLUTION|>--- conflicted
+++ resolved
@@ -2,23 +2,15 @@
 Changelog for package fkie_master_sync
 ^^^^^^^^^^^^^^^^^^^^^^^^^^^^^^^^^^^^^^
 
-<<<<<<< HEAD
-1.2.3 (2020-08-03)
-------------------
-
-1.2.2 (2020-07-27)
-------------------
-
-1.2.1 (2020-07-22)
-------------------
-* fkie_multimaster: added conditions for python3 dependencies in package xml
-=======
 1.2.4 (2020-11-11)
 ------------------
 * fkie_master_sync: fix problems after stop master_sync on remote hosts
 * updated diagnostic message for warnings in master_sync
->>>>>>> 06f881f2
-* Contributors: Alexander Tiderko
+* Contributors: Alexander Tiderko
+
+1.2.1 (2020-07-22)
+------------------
+* fkie_multimaster: added conditions for python3 dependencies in package xml
 
 1.2.0 (2020-07-22)
 ------------------
