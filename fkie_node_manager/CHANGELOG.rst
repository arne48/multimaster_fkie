^^^^^^^^^^^^^^^^^^^^^^^^^^^^^^^^^^^^^^^
Changelog for package fkie_node_manager
^^^^^^^^^^^^^^^^^^^^^^^^^^^^^^^^^^^^^^^

<<<<<<< HEAD
1.2.3 (2020-08-03)
------------------

1.2.2 (2020-07-27)
------------------
* fkie_node_manager: fixed start if multiple binaries are found
* Contributors: Alexander Tiderko

1.2.1 (2020-07-22)
------------------
* fkie_multimaster: added conditions for python3 dependencies in package xml
* Contributors: Alexander Tiderko
=======
1.2.4 (2020-11-11)
------------------
* renamed 'associations' and 'kill_on_stop' parameter and add dapricated notifications
  new names: nm/associations nm/kill_on_stop
* fkie_node_manager: changed from /rosout to /rosout_agg
  a lot of nodes lead to alot of topic connection and slow gui
* fkie_node_manager: fix double start of nodes while using associations
* fkie_node_manager: fixed script runner; stop also node if script dies
* fkie_node_manager: do not edit parameter with size > 32000
* fkie_node_manager: added missing webkit dependecy
* fkie_node_manager: add warning if no log file was found on local host
* fkie_node_manager: added more output to remote script
* fkie_node_manager: added copy-link to description to copy topic, service, node names to clipboard
* fkie_node_manager: changed host comparison; added search for further log files
* fkie_node_manager: show ROS log from lates folder if no one is available
* fkie_node_manager: fix start daemon if ROS_IOP is set
* fkie_node_manager: do not pull offline hosts
* fix block while name resolution
* fix for issue `#138 <https://github.com/fkie/multimaster_fkie/issues/138>`_
* fkie_node_manager: editor: clear search results on activate and search for a node
* fkie_node_manager: restore editor dialog if it already open and minimized
* fkie_node_manager: restore editor dialog if it already open and minimized
* updated diagnostic message for warnings in master_sync
* fkie_node_manager: fixed detection of included files in 'value' tags
* added logging setion to local manual
* fixed close ssh sessions
* fixed screenlog via ssh
* added chapter about associations parameter to local help
* fkie_node_manager: logscreen: improved highlighting speed
* Contributors: Alexander Tiderko, Robot User
>>>>>>> 06f881f2

1.2.0 (2020-07-22)
------------------
* fkie_node_manager_daemon: fixed rostest
* fkie_node_manager: editor: fixed recursive search
* fixed catkin_lint warnings
* fkie_node_manager: updated description for shortcuts
* fkie_node_manager: fixed open terminal
* fkie_node_manager: added troubleshooting to internal help
* fkie_node_manager: ask user if more then one binary in src
* fkie_node_manager: avoid ask for binary to select if located in devel and src
* fkie_node_manager: changed dependency from Crypto to pycryptodome
* fkie_node_manager: logscreen: show ROS log by {Ctrl,Shift}+Double Click
* fkie_node_manager: fixed join network from network discovery dialog
* fkie_node_manager: start master_sync after master_discovery if both are started using start-dialog
* fkie_node_manager: fixed python3 compatibility in logscreens
* fkie_multimaster: fixed warning for cmake_minimum_required
* fkie_node_manager: fixed create new file in launch widget
* fkie_multimaster: fixed build/start in noetic
* fkie_node_manager: refactored progress queue, use now kwargs instead of args
* fkie_node_manager: use Cryptodome or Crypto depending on availability
* fkie_node_manager: show package name in node-info instead of full path
* fkie_node_manager: reorganized description of nodes, topics and services
* fkie_node_manager: added logger filter to logwidget
* fkie_node_manager: store all loggers states in logscreen while runtime
* fkie_node_manager: start assosiated nodes first
* fkie_node_manager: delete diagnostic message of a node on stop/start
* fkie_node_manager: changed log_widget to get/set log_level depending on masteruri
* fkie_node_manager: fixed short distance for drag and drop
* Contributors: Alexander Tiderko

1.1.0 (2020-05-13)
------------------
* fkie_node_manager: added detection for restarted nodes and update loglevel for open log screens
* fkie_node_manager: log screen: added rules to colorize logs without terminal escape characters
* fkie_node_manager: set loglevel after restart of node while screen widget is open
* fkie_node_manager: open ROSLOG if no screen is available
* fkie_node_manager: fixed fast hide of screen info
* fkie_node_manager: fixed compatibility of echo dialog to python 3
* fkie_node_manger: prepend stop while start master_discovery from node_manager
  it is a workaround because all nodes with same are stopped by roscore.
  Also the new one.
* prepared conditions for python3  in package xml
* fkie_multimaster_msgs: changed timestamp in MasterState from float to time
* fkie_node_manager: editor: if found multiple node with same name show both
* fkie_multimaster_fkie: removed unused messages and services
* fkie_node_manager: on multiple screen for a node open it in terminal instead of log widget
* fkie_multimaster_fkie: got get_local_address from rosgraph.network
* fkie_multimaster: a lot of merges for python 3 compatibility
* fkie_node_manager: removed dependency from GUI.qrc
* fkie_node_manager: install doc directory
* fkie_node_manager: change all loglevel in a new thread
* fkie_node_manager: added posibility to open in mulitple screen docks
* fkie_node_manager: added grep functionality to screen logger view
* fkie_node_manager: logscreen: changed highlighting and increased performance
* fkie_node_manager: added associations to custom dialog in editor
* fkie_node_manager: added associations parameter
* fkie_node_manager: update logger on view
* fkie_node_manager: select screen log tab on activate
* fkie_node_manager: added tabbed behaviour
* fkie_node_manager: added a screen log widget
  alternative view of current screen output with only window
* Contributors: Alexander Tiderko

1.0.0 (2019-04-30)
------------------
* added daemon for node manager. The daemon replaces the default_config package and adds support for remote access through gRPC.
* renamed all packages to fkie_*
* old version are availabe on branch 'old_master'

0.8.12 (2019-04-30)
-------------------
* fixed lost nodes while grouping
* Contributors: Alexander Tiderko

0.8.11 (2019-02-27)
-------------------

0.8.10 (2019-02-26)
-------------------
* node_manager_fkie: exapand (nodes, topics, services) on filter
* fixed build node_manager_fkie without .git repository issue `#91 <https://github.com/fkie/multimaster_fkie/issues/91>`_
* node_manager_fkie: fixed crash on show critical message dialog
* Contributors: Alexander Tiderko

0.8.9 (2018-12-21)
------------------
* fix install build
* Contributors: Alexander Tiderko

0.8.8 (2018-12-19)
------------------
* fixed install node_manager_fkie
* Contributors: Alexander Tiderko

0.8.7 (2018-12-18)
------------------
* node_manager_fkie: added version detection
* Contributors: Alexander Tiderko

0.8.5 (2018-12-11)
------------------
* node_manager_fkie: removed install author warning
* node_manager_fkie: fixed navigation in topic and service view
  do not open echo/call dialog on activate namespace group
* Contributors: Alexander Tiderko

0.8.4 (2018-12-08)
------------------

0.8.3 (2018-12-07)
------------------
* node_manager_fkie: added: Augment CMake script to install node_manager launcher on Ubuntu. pull request `#82 <https://github.com/fkie/multimaster_fkie/issues/82>`_ from acschaefer/master
* node_manager_fkie: added parameter to disable namespace groups
* node_manager_fkie: editor: improved seletion of node definition by moving selected text to top
* node_manager_fkie: new: apply enhancement to organize nodes view by namespaces, see issue `#83 <https://github.com/fkie/multimaster_fkie/issues/83>`_
* node_manager_fkie: fixed copy paste error
* node_manager_fkie: changed highlighting for groups and nodes
* node_manager_fkie: editor: fixed uncomment of -- statements
* node_manager_fkie: added launch file to test namespace grouping.
* node_manager_fkie: fix namespace view
* node_manager_fkie: fixed topic publish dialog for messages with arrays
* node_manager_fkie: fix crash while start master_discovery with master_sync on
* node_manager_fkie: fixed add new parameter in parameter dialog
* node_manager_fkie: added parameter for timeout to close closing dialog
* Contributors: Alexander Schaefer, Alexander Tiderko

0.8.2 (2018-08-10)
------------------
* fixed issue `#79 <https://github.com/fkie/fkie_multimaster/issues/79>`_
* Contributors: Alexander Tiderko

0.8.1 (2018-08-03)
------------------
* fkie_node_manager: changed behaviour on question to reload files and display noscreen errors
* Contributors: Alexander Tiderko

0.8.0 (2018-07-16)
------------------
* fkie_node_manager: added warning if while remote start no executable was found
  rosrun throws no error if no executable was found it is only an output.
* fkie_node_manager: fixed activation of minimized launch editor
* fkie_node_manager: added settings parameter 'movable dock widgets' to prevent dock widgets from moving
* fkie_node_manager: fixed error in select_dialog on close node_manager
* fkie_node_manager: added group icon with count of nodes inside
* fkie_node_manager: added info icons for groups
* fkie_node_manager: added timer to close exit dialog on close node_manager
* fkie_node_manager: fixed delay open io screen
* fkie_node_manager: use priority queue for sreen io only if normal queue has more than 5 elements
* fkie_node_manager: reduced update count
* fkie_node_manager: changed color of question box
* fkie_node_manager: added link for nodelet manager in description of nodelets
* fkie_node_manager: add an option to disable the question dialog while restart nodelets
* fkie_node_manager: changed background of question dialog to non transparent
* fkie_node_manager: changed question dialog for launch and transfer files
* changed visualization for available configurations, added visualisation for nodelets
  changed qestion dialog on changes of launch files and restart of
  nodelets
* fkie_node_manager: fixed trasfer of wrong files on change to remote hosts
* fkie_node_manager: editor: fix recursive search
* fkie_node_manager: fixed crash on call of an unknown service
* fkie_node_manager: fix administratively prohibited error while delete logs
  This error occurs while delete more than 10 logs on remote host
* fkie_node_manager: resolve pkg:// in all arguments
* fkie_node_manager: fix crash while assigne color
* Contributors: Alexander Tiderko

0.7.8 (2018-03-24)
------------------
* Fix catkin_lint warnings
* fkie_node_manager: fixed crash on errors while open network discovery dialog
* fkie_node_manager: fixed copy function in launch file browser
* fkie_node_manager: fixed file name copy crash
* fkie_node_manager: added more checks while handle nodelet restarts
* fkie_node_manager: added check for restart of nodelet manager
* fkie_node_manager: reset package cache on reload in lauch widget
  so you don't need to restart node_manager if new packages are added at
  runtime
* fkie_node_manager: changed behaviour of detailed message box
* fkie_node_manager: fixed clear in echo dialog
* fkie_node_manager: added shortcut Ctrl+R to restart nodes
* Contributors: Alexander Tiderko, Timo Röhling

0.7.7 (2017-10-27)
------------------
* fkie_node_manager: fixed install problem #65
* fkie_node_manager: changed tab order and added Ctrl+Shift+F behaviour
* Contributors: Alexander Tiderko

0.7.6 (2017-10-04)
------------------
* fkie_node_manager: updated version
* fkie_node_manager: editor: removed commented blocks
* fkie_node_manager: editor: fixed un/comment function
* fkie_node_manager: detailed dialog: created own one, enable resize feature
* fkie_node_manager: echo dialog: added a checkbox to dis-/enable message filter
* fkie_node_manager: added log for start and wait for ROS master at the beginning
* fkie_node_manager: fixed utf8 problem with service call
* fkie_node_manager: fixed view problem if ROS_IP is set
* fkie_node_manager: fixed crash while navigation in launch editor
* fkie_node_manager: convert error messages to utf-8
* fkie_node_manager: fixed a lot of utf8 problems
* fkie_node_manager: do not ask changed files for reload an offline master
* fkie_node_manager: reload global parameter, if ROS master was restarted
* fkie_node_manager: file_watcher: fixed wrong detection for paths in parameter values
* fkie_node_manager: editor: adapt indent to previous line on tab
* fkie_node_manager: editor: ident to preview line on pressed return/enter
* fkie_node_manager: label for decimal length changed
* fkie_node_manager: echo_dialog: added array length and a filter for digits after '.' in arrays
* fkie_node_manager: launch dialog: improved graph view
* fkie_node_manager: launch editor: changed line selection behaviour
* fkie_node_manager: added Ctrl+W to close current tab in launch editor
* fkie_node_manager: event connection between launch editor and graph view
* fkie_node_manager: create complete include graph
* fkie_node_manager: added upperBotton again
* fkie_node_manager: removed uppper Button, use Include Graph instead
* fkie_node_manager: added dock widget with include files overview for launch file editor
* fkie_node_manager: reorganized buttons in launch editor and fixed search for included files
* fkie_node_manager: fixed display not complete node/topic/service name
* fkie_node_manager: fixed icon space in description panel
* fkie_node_manager: added icons
  1. in editor for going to next higher launch file
  2. restart node and reload global parameter of the launch file
* fkie_node_manager: changed behaviour after filter changes
* fkie_node_manager: open upper files and insert these in between
* fkie_node_manager: Tab and Backtab fixed
* fkie_node_manager: size units fixed
* fkie_node_manager: fixed search for included files in editor
* fkie_node_manager: enable / disable upper button
* fkie_node_manager: added upper button to the editor dialog
  opens the file which include the current open launch file
* fkie_node_manager: redesigned echo dialog
* fkie_node_manager: added priority queue for opening output console before all nodes are started
* Contributors: Alexander Tiderko

0.7.5 (2017-07-17)
------------------
* fkie_node_manager: improved echo dialog
  * added combobox for maximal size of a message
  * added status for message size (also avarage)
  * added bandwith calculation
  * added info in status bar for latched topic
  * removed status for "std dev" and "window size"
  * store last messages in echo dialog to show them after some filter was chagned
* fkie_node_manager: new feature - start profiles
  you can save and restore the current state for all hosts.
* fkie_node_manager: added a node 'script_runner.py' to launch scripts in a ROS node
  The node exceutes the script on startup and stay alive. On stop you can
  specify a stop script.
* fkie_node_manager: fixed displayed topics in description panel (for different namespaces)
* fkie_node_manager: fixed the warning about illegal ROS name on open echo dialog
* fkie_node_manager: fixed rate filter in echo dialog
* fkie_node_manager: fixed poweroff host
* fkie_node_manager: fixed the end process
* fkie_node_manager: fix crash while remove history file
* fkie_node_manager: added more error handling for script_runner
* fkie_node_manager: added question on stop profile load
* fkie_node_manager: stops profile loading on close profile status
* fkie_node_manager: moved profile code to new file and added progress bar for profile
* fkie_node_manager: fixed rename of file in the launch history
* fkie_node_manager: added a possibility to delete all logs (select host->rosclean purge in description)
* fkie_node_manager: changed key event handling in launch dock to avoid double events
* fkie_node_manager: fix Ctrl+double click on profile history
* fkie_node_manager: added support for default_cfg in profiles
* fkie_node_manager: store the default configuration nodes for profiles
  currently no support to load the profiles with default configuration!
  User will be informed on save a profile with default configuraion.
* fkie_node_manager: fixed detailed dialog for messages without detailed text
* fkie_node_manager: fixed start nodes by load new profile with same launch files
* fkie_node_manager: fixed save profile after load profile
* fkie_node_manager: added description for online state of a master proxy
* fkie_node_manager: skip update of offline hosts
* fkie_node_manager: fixed the list of closing hosts
* fkie_node_manager: added possibility to resize the details message dialog
* fkie_node_manager: removed handling for Ctrl+C and Ctrl+X, so this shortcut now works in description dock
* fkie_node_manager: fixed call of host url options
* fkie_node_manager: fixed problem with editor in foreground
* fkie_node_manager: changed filter handling for latched topics
* fkie_node_manager: fixed warning about echo of last scrapped message
* fkie_node_manager: use objectName() instead of text()
* multiamster_fkie: fixed installation configuration
* Contributors: Alexander Tiderko

0.7.4 (2017-05-03)
------------------
* fkie_node_manager: updated highlightning in sync dialog
* fkie_node_manager: add tooltip to a filter in echo dialog
* fkie_node_manager: fixed problems with ampersand.
  The ampersand is automatically set in QPushButton or QCheckbx by
  KDEPlatformTheme plugin in Qt5
  [https://bugs.kde.org/show_bug.cgi?id=337491]
  A workaroud is to add
  [Development]
  AutoCheckAccelerators=false
  to ~/.config/kdeglobals
  This fix removes the ampersand manually.
* Contributors: Alexander Tiderko

0.7.3 (2017-04-24)
------------------
* fkie_node_manager: fix crash on start master_discovery
* fkie_node_manager: fixed network discovery dialog
* fkie_node_manager: added "pass_all_args" for highlighter
* fkie_node_manager: fixed crash while stop or start a lot of nodes
* fkie_node_manager: changed font color in echo dialog
* fkie_node_manager: changed default color in description widget
* fkie_node_manager: added a workaround for "CTR mode needs counter parameter, not IV"
* fkie_node_manager: reverted url changes
* fixed warnings in API documentation
* fkie_node_manager: fixed url handling in host control
* Contributors: Alexander Tiderko

0.7.2 (2017-01-27)
------------------
* fkie_node_manager: added a parameter to hide domain suffix in description panel and node tree view
* fkie_node_manager: reverted the cut of domains in hostnames
* Contributors: Alexander Tiderko

0.7.1 (2017-01-26)
------------------
* fkie_node_manager: increased precision for float values in combobox (used by settings)
* fkie_node_manager: fixed editor for kinetic; removed setMargin since it not suported by Qt5
* fkie_node_manager: fixed URLs for some buttons in description panel to use it with Qt5
* fkie_node_manager: added more details on start if no 'screen' is available
* fkie_node_manager: changed supervised_popen initialization to avoid multi subclassing
* fkie_node_manager: added a raise Exception if no terminal is availabe
* fkie_node_manager: raise an error now if 'paramiko' is not available
* fkie_node_manager: fixed startup if a node manager instance already running
* fkie_node_manager: added xterm path for macOS
* fkie_node_manager: remove domain suffix from hostname to avoid name problems
* fkie_node_manager: fixed UnboundLocalError for 'selectedGroups' and 'self._accept_next_update'
* Contributors: Alexander Tiderko, Jason Mercer, Dirk Schulz

0.7.0 (2017-01-09)
------------------
* fkie_node_manager: fixed visualisation of not local nodes
    repaired gui_resources.py for Qt5 compatibility
    restore Qt5 compatibility
* fkie_node_manager: added update/set time dialog to update time with ntpdate or date
* fkie_node_manager: added rosbag record to rqt menu
* fkie_node_manager: copy now all selected nodes, topics, services or parameter names to clipboard by pressing Ctrl+C
* fkie_node_manager: added cursor position number to editor
* fkie_node_manager: added indent before hostname in description panel
* fkie_node_manager: added a colorize_host settings parameter
    the color of the host will be now determine automatically
    you can also set own color for each host by double-click on the
    hostname in description panel.
* fkie_node_manager: fixed error after cancel color selection
* fkie_node_manager: use gradient to set color
* fkie_node_manager: now you can define colors for each robot
* fkie_node_manager: removed a broken import
* fkie_node_manager: fixed: no longer clear the search result on click into editor
* fkie_node_manager: find dialog in xml-editor shows now all results in as list
* fkie_node_manager: added clear button to filder lines in dialogs
* fkie_node_manager: add filter to nodes view
  added also a clear button (also ESC) to all filter lines
* fkie_node_manager: fixed some extended visualization for synced nodes
* Contributors: Alexander Tiderko, Sr4l

0.6.2 (2016-11-12)
------------------
* fkie_node_manager: fixed node view for multiple cores on the same host
* fkie_node_manager: fixed capabilities view
* fkie_node_manager: fixed view of group description by groups with one node
* Drop roslib.load_manifest, unneeded with catkin
* fkie_node_manager: moved controls in group description to the top
* fkie_node_manager: fixed the link to node in group description
* fkie_node_manager: fixed crash while kill screen on remote host
* Contributors: Alexander Tiderko

0.6.1 (2016-10-18)
------------------

0.6.0 (2016-10-12)
------------------
* fkie_node_manager: changed find-replace doalog to dockable widget
* fkie_node_manager: changed highlight colors
* fkie_node_manager: added more info for search error
* fkie_node_manager: fixed: comment lines with less then 4 characters
* fkie_node_manager: fixed: `#49 <https://github.com/fkie/fkie_multimaster/issues/49>`_
* fkie_node_manager: added highlightning for yaml stuff inside of a launch file
* fkie_node_manager: fixed: comment of lines with less then 4 characters in xml editor
* fkie_node_manager: fixed: activation of network window after join from network discovery
* fkie_node_manager: fixed: does not open a second configuration editor for a selected node.
* fkie_node_manager: added: 'subst_value' to xml highlighter
* fkie_node_manager: fixed: network discovery
* fkie_node_manager: comment/uncomment fixed
* fkie_node_manager: fixed: detection of included files
* Contributors: Alexander Tiderko

0.5.8 (2016-09-10)
------------------
* fkie_node_manager: fixed the error occurs while open configuration for a selected node
* Contributors: Alexander Tiderko

0.5.7 (2016-09-07)
------------------
* fix imports for Qt5
* fix issue `#43 <https://github.com/fkie/fkie_multimaster/issues/43>`_ - "cannot import name QApplication"
* Contributors: Alexander Tiderko, Sr4l

0.5.6 (2016-09-01)
------------------
* fkie_node_manager: fixed error "No module named xml_editor"
* Contributors: Alexander Tiderko

0.5.5 (2016-08-30)
------------------
* fkie_node_manager: version in info dialog updated
* fkie_node_manager: changed all buttons of the editor to flat
* fkie_node_manager: changes on xml_editor
  * XmlEditor is renamed to Editor and moved into a subdirectory.
  * xml_edit.py splited to exclude all subclasses
  * Search (replace) dialog is redesigned
* fkie_node_manager: added linenumber to the xmleditor
* fkie_node_manager: fix issue `#40 <https://github.com/fkie/fkie_multimaster/issues/40>`_ and some other Qt5 changes
* fkie_node_manager: changed the comment/uncomment in xml editor
* fkie_node_manager: fixed some highlightning problems in xmleditor
* fkie_node_manager: added shortcuts for "Add tag"-Submenu's
* fkie_node_manager: changed xml block highlighting
* fkie_node_manager: fixed seletion in xmleditor
* fkie_multimaster: changed indent in source code to 4
* fkie_node_manager: added a question dialog before set time on remote host
  Time changes leads to problems on tf tree and may have other unexpected
  side effects
* fkie_node_manager: compatibility to Qt5
* fkie_node_manager: fixed the showed network id
* fkie_node_manager: fixed host identification in node view
* fkie_node_manager: changed hostname detection for decision to set ROS_HOSTNAME
* fkie_node_manager: removed pep8 warnings
* fkie_node_manager: fix local discovery node detection
* fkie_node_manager: changed master_discovery node detection
* fkie_node_manager: fixed pep8 warnings
* fkie_node_manager: removed pylint warnings
* fkie_node_manager: new feature: close tabs in Launch-Editor with middle mouse button
* fkie_node_manager: fixed style warning in xml_editor and capability_table
* fkie_node_manager: fixed clear of configuration nodes
* fkie_node_manager: changed identification of master (now it is only the masteruri without address)
* fkie_node_manager: fix in capability table
* fkie_node_manager: removed '-' from master name generation for ROS master with not default port
* fkie_node_manager: remove the ssh connection if the master goes offline. This avoids timeouts after reconnection
* Contributors: Alexander Tiderko

0.5.4 (2016-04-21)
------------------
* fkie_node_manager: added visualisation for not synchronized topics/services
* fkie_node_manager: add parameter to the order of publisher/subscriber in description dock
  new parameter: 'Transpose pub/sub description'
* fkie_node_manager: changed behaviour of description dock while update info
* fkie_node_manager: fixed deselection of text on context menu
* fkie_node_manager: fixed threading problem while searching for sync interfaces
* Contributors: Alexander Tiderko

0.5.3 (2016-04-01)
------------------
* fkie_node_manager: fix remote start
* Contributors: Alexander Tiderko

0.5.2 (2016-03-31)
------------------
* fkie_node_manager: fixed start process on remote hosts without Qt
* Contributors: Alexander Tiderko

0.5.1 (2016-03-23)
------------------

0.5.0 (2016-03-17)
------------------
New Features:
* fkie_node_manager: the start with different ROS_MASTER_URI sets now the ROS_HOSTNAME environment variable if a new masteruri was selected to start node_manager or master_discovery
* fkie_node_manager: added parameter to disable the highlighting of xml blocks
* fkie_node_manager: added ROS-Launch tags to context menu in XML editor
* fkie_node_manager: mark XML tag blocks
* fkie_node_manager: show the filename in the XML editor dialog title
* fkie_node_manager: close configuration items are now sorted
* fkie_node_manager: the confirmation dialog at exit can be deaktivated to stop all nodes and roscore or shutdown the host you can use the close button of each master
* fkie_node_manager: allow to shutdown localhost
* fkie_node_manager: shows 'advanced start' button also if the selected node laready runs

Fixes:
* fkie_node_manager: fixed print XML content in echo_dialog
* fkie_node_manager: avoids the print of an error, while loads a wrongs file on start of the node_manager
* fkie_node_manager: fixed check of running remote roscore
* fkie_node_manager: fixed problem while echo topics on remote hosts
* fkie_node_manager: changed cursor position in XML editor after open node configuration
* fkie_node_manager: fixed replay of topics with array elements
* fkie_node_manager: fixed close process while start/stop nodes
* fkie_node_manager: fixed namespace of capability groups, fixed the missing leading SEP
* fkie_node_manager: fixed - avoid transmition of some included/changed but not needed files to remote host
* fkie_node_manager: fixed start node after a binary was selected from multiple binaries
* fkie_node_manager: removed "'now' FIX" while publish messages to topics
* fkie_node_manager: fixed log format on remote hosts
* Contributors: Alexander Tiderko

0.4.4 (2015-12-18)
------------------
* fkie_node_manager: fixed republish of array values in paraeter dialog
* fkie_node_manager: reviewed the name resolution
* fkie_node_manager: added an IP to hostname resolution
  it is usefull for detection of automatic master_sync start if an IP was
  entered while start of master_discovery
* fkie_node_manager: added a settings parameter 'start_sync_with_discovery'
  The start_sync_with_discovery determine the default behaviour to start
  master_sync with master_discover or not. This presets the 'Start sync'
  parameter in Start-dialog.
* fkie_node_manager: added an option to start master_sync with master_discovery
* fkie_node_manager: added network ID visualization
* fkie_node_manager: fixed joining from discovery dialog
* fkie_node_manager: fixed discovery dialog, which was broken after changes in master_discovery
* fkie_node_manager: highlighted the sync button in ROS network dock
* Contributors: Alexander Tiderko

0.4.3 (2015-11-30)
------------------
* fkie_node_manager: start rviz now as NO rqt plugin
* fkie_node_manager: fixed the sort of paramerter in `add parameter` dialog
* fkie_node_manager: adapt the chagnes in fkie_master_discovery
* fkie_node_manager: fixed the tooltip of the buttons in the description dock
* fkie_node_manager: stop /master_discovery node before poweroff host to avoid timout problems
* fkie_multimaster: reduced logs and warnings on stop nodes while closing node_manager
* fkie_node_manager: added a new button for call service
* fkie_node_manager: added a "copy log path to clipboard" button
* fkie_node_manager: fixed the displayed count of nodes with launch files in description dock
* fkie_node_manager: fixed errors showed while stop nodes on close
* fkie_multimaster: reduced logging of exceptions
* fkie_node_manager: added poweroff command to the host description
* fkie_node_manager: added tooltips to the buttons in description dock
* fkie_node_manager: replaced some icons
* fkie_node_manager: added advanced start link to set console format and loglevel while start of nodes
* fkie_node_manager: skip commented nodes while open a configuration for a selected node
* fkie_node_manager: fixed xml editor; some lines was hide
* fkie_node_manager: added ctrl+shift+slash to shortcuts for un/comment text in editor
* some small changes in find dialog
* Contributors: Alexander Tiderko

0.4.2 (2015-10-19)
------------------
* fkie_node_manager: added further files to change detection
* fkie_node_manager: fixed parameter dialog for some messages e.g. MarkerArray
* fkie_node_manager: shutdown now all nodes and roscore at exit (if selected)
* fkie_node_manager: changed diagnostic visualization
* fkie_node_manager: propagate the diagnostic color of a node to his group
* fkie_node_manager: update the description of selected node after a diagnostic message is recieved
* fkie_multimaster: added a possibility to set time on remote host
* fkie_node_manager: fixed the comparison of host time difference
* fkie_node_manager: added a warning if the time difference to remote host is greater than a defined value (default 3 sec)
* fkie_node_manager: added ControlModifier to package navigation
  Ctrl+DoubleClick:
  * History file: goto the package of the launch file
  * ..: goto root
  * folder: go only one step down, not until first config file
* fkie_node_manager: changed param template for parameter name in editor
* fkie_node_manager: added log button for remote master_discovery
  * show now only the screen log
* fkie_node_manager: fixed save/load in parameter dialog
* fkie_node_manager: fix load parameter with absolute path
* fkie_node_manager: added more info for error while set a parameter with None value
* fkie_node_manager: added icon for rqt plugin
* fkie_node_manager: fixed error which prevent display info and configuration dialogs
* fkie_node_manager: check now for changes of local binaries and ask for restart if these are changed
* fkie_node_manager: fixed problem while publishing to topic with lists and byte values
* fkie_node_manager: added support diagnostics_agg topic
* fkie_node_manager: added a remote script which does not use qt bindings
* Contributors: Alexander Tiderko

0.4.1 (2015-04-28)
------------------
* fkie_node_manager: fixed error while parsing list of lists in parameter dialog
* fkie_node_manager: added scrollarea for dynamic_reconfigure widget
* fixed the usage of new parameter in node_manager
* fkie_node_manager: fixed binary selection while 'add node'
* fkie_multimaster: fixed double log output
* fkie_node_manager: fix to enable the master list if a master_discavery was started
* fkie_node_manager: fixed recursive search
* fkie_multimaster: added network problem detection on remote hosts
* fkie_node_manager: older paramiko versions does not support get_pty parameter in exce_command
* fkie_node_manager: fixed stdout error while transfer files to remote host
* fkie_node_manager: ignore errors caused on after the echo dialog was closed
* fkie_node_manager: changed the color of illegal ros node names
* Contributors: Alexander Tiderko

0.4.0 (2015-02-20)
------------------
* fkie_multimaster: discovery changed
  * reduced the amount of heartbeat messages for discovery
  * added fallback for environments with multicast problems
* fkie_node_manager: added log_level parameter to all nodes
* fkie_node_manager: fixed syntax highlightning
* fkie_node_manager: fix ssh handler
* fkie_node_manager: parameter changed in dialog "start master discovery"
* fkie_node_manager: fixes in parameter dialog
  * fixed filter in parameter dialog
  * fixed parser of the list values
  * update only changed values in ROS parameter server
* fkie_node_manager: default value for heartbeat changed to 0.5
* fkie_node_manager: improved the discovery dialog to detect masters using new methods
* fkie_node_manager: fixed the button view in the sync dialog
* fkie_node_manager: added a xml and yaml validation on save of a configuration files
* Contributors: Alexander Tiderko

0.3.18 (2015-02-18)
-------------------
* fkie_node_manager: fixed alt+space for context menu in xml editor
* node_maanger_fkie: removed sync+AnyMsg option, it is now sync with all messages
* fkie_node_manager: fix an error printed on close of echo dialog
* fkie_node_manager: fixed some ssh issues
* fkie_node_manager: enabled ssh compression
* fkie_node_manager: store user per host
* fkie_node_manager: added rviz to rqt menu
* fkie_node_manager: show now unknown topic types through the SSH connection
* fkie_node_manager: close running nodes on exit
* fkie_node_manager: fixed bug while creation of a new file in xml editor
* fkie_node_manager: added binary selection dialog to xml editor, if you add a node section using 'add tag' button
* fkie_node_manager: trap the errors printed to stderr in popen
* fkie_node_manager: fixed highlightning in editor
* Contributors: Alexander Tiderko

0.3.17 (2015-01-22)
-------------------
* fkie_node_manager: switch to local monitoring after connection problems to local master_discovery
* fkie_node_manager: added an update procedure to refresh discovered masters
  In same cases the messages, which are send on the shutdown of the
  master_discovery are not received by node_manager. To update the
  discovered list in node_manager the complete list of discoevered hosts
  will be requested, if the localhost master is added as new master.
* fkie_node_manager: fixed error while publishing to 'std_msgs/Empty'
* Contributors: Alexander Tiderko

0.3.16 (2014-12-08)
-------------------
* fkie_node_manager: fixed a problem with screen view
  The node_manager uses the /usr/bin/x-terminal-emulator to show the
  screen content of the nodes. To execute a command with arguments
  'konsole', 'xterm' uses -e, 'terminator', 'gnome-terminal' or
  'xfce4-terminal'use '-x'.
* Contributors: Alexander Tiderko

0.3.15 (2014-12-01)
-------------------
* fkie_node_manager: fixed sync button handling
* fkie_multimaster: removed some python mistakes
* fkie_node_manager: removed some python mistakes
* fkie_node_manager: fixed node selection in description dock
* fkie_node_manager: some icons changed
* fkie_node_manager: 'autoupdate' parameter added
  The autoupdate parameter disables the automatic requests. It is usefull
  for low bandwidth networks.
* fkie_node_manager: reduced remote parameter requests
* fkie_node_manager: added a republish functionality
  This function is accessible in extended info widget.
* fkie_node_manager: fix publish with rate slower one
  Updated the topic info. Added constants to message definition view.
* fkie_node_manager: restores the view of expanded capability groups after reload of a launch file
* node_managef_fkie: fix sidebar parameter selection
* fkie_node_manager: fixes in parameter dialog
  * fixed filter in parameter dialog
  * fixed parser of the list values
  * update only changed values in ROS parameter server
* Contributors: Alexander Tiderko

0.3.14 (2014-10-24)
-------------------
* fkie_node_manager: added a warning to capability table, if multiple configurations for the same node are loaded
* fkie_node_manager: remove now the configuration in capability table after a host was removed
* fkie_node_manager: fixed error while navigate in description panel
* fkie_node_manager: changed sidebar parameter handling (for start host dialog)
* fkie_node_manager: changed the handling on click the sync button in master list
* fkie_node_manager: fixed tooltip for recent loaded files
* fkie_node_manager: fixed problems in capability table with multi-launch-files for the same host and group
* CapabilityHeader: Keep indices of _data and controlWidget in sync when inserting new capabilities
* Fixed crash in master_list_model if IPv6 addresses are present on the host
* fkie_node_manager:manual link added
* fkie_node_manager: added args and remaps to change detection after reload a launch file
* fkie_node_manager: ignore namespace while display the Capabilities in Capabilities table
* fkie_node_manager: fixed some template tags in xml editor
* fkie_node_manager: stop nodes first while restart nodes after loading a launch file
* fkie_node_manager: added support of $(find ...) statement to add images in decription of capabilities
* fkie_node_manager: xmleditor - ask for save by pressing ESC
* fkie_node_manager: changed the update strategy for description dock
* fkie_node_manager: changed the update strategy for description dock
* fkie_node_manager: changed name creation for default configuration node
* fkie_node_manager: fixed blocked focus if a xmleditor was open
* fkie_node_manager: fixed highlighter problem in pyqt
* fkie_node_manager: improved respawn script
* fkie_node_manager: fixed handling of history files
* fkie_node_manager: mark line with problems in launch editor
* Contributors: Alexander, Alexander Tiderko, Stefan Oßwald, Timo Röhling

0.3.13 (2014-07-29)
-------------------
* fkie_node_manager: fixed the button view in the sync dialog
* fkie_node_manager: added a xml and yaml validation on save of a configuration files
* fkie_node_manager: changed the navigation in info widget
* fkie_node_manager: raise launch dock after the settings are restored
* fkie_node_manager: show up directory while package selection
* fkie_node_manager: added comment/uncomment functionality
* fkie_node_manager: added caching for browsing in launch files
* fkie_node_manager: show also folder with additional config files
* fkie_node_manager: stores the xml editor geometry
* Contributors: Alexander Tiderko

0.3.12 (2014-07-08)
-------------------
* fkie_node_manager: fix instalation problem with missed .ui files
* fkie_node_manager: fixed ros master preparation
  Do not try to start ROS master on remote hosts for echo topics, if this
  host are not reachable.
* Contributors: Alexander Tiderko

0.3.11 (2014-06-04)
-------------------
* fkie_node_manager: replaced the rxconsole and rxgraph by rqt button to start rqt plugins related to selected master
* fkie_node_manager: added a setting docking window
* fkie_node_manager: hints on start problems fixed, if no screen is installed
* fkie_node_manager: added a dock widget and button which shows warning messages
* fkie_node_manager: select the topics and services of a node while tab change and not while node selection. This reduce the cpu load.
* fkie_node_manager: fixed detection of local host at start
* fkie_node_manager: fix the removing of local master at startup
* fkie_node_manager: added features to launch file view
  * Search for packages
  * rename files
  * copy files
* fkie_node_manager: do not wait in the discovery loop at shutdown
* fkie_node_manager: cancel buttons redesined, some titles renamed
* fkie_node_manager: reduced the displayed namespace of the topics and services in info area
* fkie_node_manager: added F4 and F3 shortcasts for aditing a configuration and show a screen of a node
* fkie_node_manager: fixed InteractionNeededError while starting nodes on remote hosts using run dialog.
* fkie_node_manager: added timestamps to each printed message
* fkie_node_manager: fix detailed message box. Close using ESC button.
* fkie_node_manager: reload root path in xml file view, if the current path was deleted
* fkie_node_manager: fixed include tag of dropped file in xml editor
* fkie_node_manager: added for each node respawn parameters
* fkie_node_manager: improve respawn script
  The new script correctly checks the exit code of the launched
  process and can limit the number of respawns for faulty
  nodes.
* fkie_node_manager: use -T for terminal emulator
  -T is compatible with more terminal emulators than -title
* fkie_node_manager: added handling for some of other configuration file types to launch file view
* Open terminal windows with x-terminal-emulator
  The /usr/bin/x-terminal-emulator symlink is available on Debian
  based systems and points to the default terminal emulator on
  the system. /usr/bin/xterm will be used as fallback.
* fkie_node_manager: changed side bar selection while start hosts
* fkie_node_manager: fixed the parameter handling of parameter with list type
* Contributors: Alexander, Alexander Tiderko, Sammy Pfeiffer, Timo Röhling

0.3.10 (2014-03-31)
-------------------
* fkie_node_manager: fixed the activation of the local monitoring. Fixed the cancelation in selection dialog.
* fkie_node_manager: added an indicator for running roslaunch server
* fkie_node_manager: fixed layout problems
* fkie_node_manager: dialog size of `start master_discovery` changed
* fkie_node_manager: added a side bar with checkitems in start host dialog
* fkie_node_manager: fixed remove entries in combonox of parameter dialog
* fkie_node_manager: remove comments in launch file fixed
* fkie_node_manager: added a check for changed files in parameter value
* fkie_node_manager: inform about changed files only on activating the main GUI
* fkie_node_manager: fixed search routine
* fkie_node_manager: fixed multiple entries in dialog for publishing to a new topic
* fkie_node_manager: added a context sensitive proposals in XML editor
* fkie_node_manager: enabled drag&drop action in xmleditor and launch view
* fkie_node_manager: added a button for quick insertion of launch tags
* fkie_node_manager: reduced the cpu load of echo dialog
* fkie_node_manager: added a line limit in echo dialog
* fkie_node_manager: fixed the processing of jobs after the `cancel` button was pressed
* fkie_node_manager: added a `reload global parameter` link
  - select the loaded row in launch dialog after loading the launch file
  with double click
* fkie_node_manager: fixed start nodes with ns
* node_maager_fkie: the launch files are now loaded in a thread, so they don't block
* fkie_node_manager: fixed duplicate detection of running and synchronized nodes
* fkie_node_manager: sync dialog extended by a new button to sync topics containing AnyMsg as type
* fkie_node_manager: cmd line output for registered parameter changed
* fkie_node_manager: removed project file
* fkie_node_manager: remember the used path in parameter dialog
* fkie_node_manager: changed the handling of localhost in machine tag of launchfile

0.3.9 (2013-12-12)
------------------
* fkie_node_manager: set node to warning state, if it not renning propertly because of problems with illegal name
* fkie_node_manager: fixed detailed_msg_box error
* fkie_node_manager: added highlighting for illegal ros names
* fkie_multimaster: moved .gitignore to top level

0.3.8 (2013-12-10)
------------------
* fkie_node_manager: added support for /robot_icon parameter to show an image of the roboter
* fkie_node_manager: fixed handling of binary data in ROS parameter server
* fkie_node_manager: update robot image on cancel file selection dialog
* fkie_node_manager: can now change the robot image by double-click on robot image
* fkie_node_manager: added autoselect corresponding topics and services on node selection
* fkie_node_manager: reduced timestamp updates, if node_manager is not active
* fkie_multimaster: added a possibility to deaktivate the multicast heart bearts
* fkie_node_manager: selection dialog extended by an description label
* fkie_node_manager: handling of included files chagned, to avoid errors if a package was not found
* fkie_node_manager: buttons of the discovery widged chagned
* fkie_node_manager: control buttons redesigned
* fkie_node_manager: added 'Do not display this warning again' button to warning message
* fkie_node_manager: fixed deleting of not reachable hosts
* fkie_node_manager: fixed wrong reference in sync_dialog
* fkie_node_manager: fixed copy mode (Ctrl+C copy now first column, Ctrl+X: type or value)
* fkie_node_manager: update launch file view after loading launch file
* fkie_node_manager: fixed echo dialog (icons, additional info)
* fkie_node_manager: added ROS_NAMESPACE environment parameter to launch process to handle some cases, e.g. rqt_cpp plugins
* fkie_node_manager: fixed watching for changes in included files
* fkie_node_manager: Delete key deletes now the selected history launch file
* fkie_node_manager: reduced window size
* fkie_node_manager: ignore empty 'capability_group' values
* fkie_multimaster: catkin_lint inspired fixes, thanks @roehling
* fkie_node_manager: fixed help call in the console
* fkie_node_manager: fix detection for included files
* fkie_node_manager: fixed open sync dialog from info panel
* fkie_node_manager: added a yaml highlighter
* fkie_node_manager: argparse integrated
* fkie_node_manager: fixed lower compare of topic and service names
* fkie_node_manager: fix - use now sensetive comparison of node names
* fkie_node_manager: fixed launch file browsing
* fkie_node_manager: fixed skipped display messages on latched topics

0.3.7 (2013-10-17)
------------------
* fkie_node_manager: fixed start button description
* fkie_node_manager: added an info button
* fkie_node_manager: changed calling of sync dialog
* fkie_node_manager: showing duplicate nodes fixed
* fkie_multimaster: fixed problems with resolving service types while sync
  while synchronization not all topics and services can be synchronized
  because of filter or errors. A detection for this case was added.
* fkie_node_manager: added user selection for remote hosts
* fkie_node_manager: fixed some paths
* fkie_node_manager: added SAVE and LOAD buttons to parameter dialog
* fkie_node_manager: fixed start nodes in multimaster on the same host
* fkie_node_manager: replaced the sync checkbox in masterlist by a sync icon
* fkie_node_manager: fixed filtering topics, services and parameter
* fkie_node_manager: buttons resized
* fkie_node_manager: added missed start parameter to master_sync
* fkie_node_manager: removed some unneeded borders in gui
* fkie_node_manager: fix loading launch file
* fkie_node_manager: fixed parameter groups
* fkie_node_manager: added new interface of dynamic_reconfigure
* fkie_node_manager: show node_manager window maximized, if the screen is small
* fkie_node_manager: fixed raise conditions
* fkie_node_manager: added filter to selected dialog and changed selection behavior
* fkie_node_manager: fix node matching
* fkie_node_manager: fixed absolute path in env of the launch file

0.3.6 (2013-09-17)
------------------
* fkie_node_manager: added a notifiaction, if `use_sim_time` parameter is set to true
* fkie_node_manager: added some control elements to node/host description
* fkie_node_manager: fix load launch file
* fkie_node_manager: fix filter in paramter dialog
* fkie_node_manager: fixed do not store the launch file on error
* fkie_node_manager: the minimum size of the parameter dialog increased
* fkie_node_manager: update the capability group of the node using the ROS parameter server, if no launch file is loaded
* fkie_node_manager: fixed cancel loading of the launch file, on cancel input args
  fkie_node_manager: do not restart anonymous nodes on relaod launch file
  fkie_node_manager: fixed closing of the remote default configs on same host but other roscore
* fkie_node_manager: resize the node_manager window on small
* fkie_node_manager: changed the intepretation of the group description
* fkie_node_manager: remove not existing remote node information. In case of restarting a ROS node without stopn a running node.
* fkie_node_manager: fixed buttons description
* fkie_node_manager: fixed change detection in included files
* fkie_node_manager: add detection of changes in the reloaded launch file and restart affected nodes
* fkie_node_manager: fixed clear_params

0.3.5 (2013-09-06)
------------------
* fkie_node_manager: fixed launch selection for favirites with same launch file name
* fkie_node_manager: fixed process id view of nodes for multiple sync hosts

0.3.4 (2013-09-05)
------------------
* fkie_node_manager: fixed file paths (removed warnings in file_watcher)
* fkie_node_manager: clear cached package names on refreshing launch file view
* fkie_node_manager: capability_group parameter can now be defined in a namespace
* fkie_node_manager: fixed pakage_name result
  added caching for package_name results

0.3.3 (2013-09-04)
------------------
* fkie_node_manager: Parse package.xml for name
  Although package folders should have the same name as the
  package, some packages (e.g. swig-wx) violate this.
  Thus, we use catkin_pkg.package.parse_package to parse
  the package.xml and look for the <name> tag, which
  contains the correct package name.
* fkie_node_manager: Install data files without executable bit
* fkie_node_manager: added a button to hide the dock widgets
* fkie_node_manager: added a question dialog to start the synchronization with a loaded config, if any exists
* fkie_node_manager: increased timeout for transfer of parameter while start of nodes
* fkie_node_manager: fixed node name creation for publishing of topics
* fkie_node_manager: fixed start of master_sync with interface file
* fkie_node_manager: removed some exeption for pyqt workaround
* fkie_node_manager: added a warning in paramter dialog
* fkie_node_manager: fixed names, preselect all files to reload after a file was changed
* fkie_node_manager: added a buttons to save and load configurations
* fkie_node_manager: show the parent of the src-folder
* fkie_node_manager: plugin renamed
* fkie_node_manager: fixed finish function to stop the running timer
* fkie_node_manager: file watcher updated, changes now notified once for all master
* fkie_multimaster: .gitignore changed
* fkie_node_manager: don't ask for argv's while reloading
* fkie_node_manager: fixed a problem while launching a default cfg nodes
* fkie_node_manager: searching for packages in rundialog after dialog opened
* fkie_node_manager: fixed waiting for roscore
* fkie_node_manager: added the default group for system nodes, fixed an often update problem
* fkie_node_manager: fixed problem while openning an editor
* fkie_node_manager: increased the wait for ROS Master
* fkie_node_manager: added the possibility to enter a varible count of list entries while calling a service or publishing to a topic
* fkie_node_manager: changed the handling while close multiple configurations
* fkie_node_manager: added the parameter as pkg:// URL to launch a default_cfg at start of node_manager
* fkie_multimaster: (*) added additional filtered interface to master_discovery rpc-server to get a filtered MasterInfo and reduce the load on network.
  (*) added the possibility to sync remote nodes using ~sync_remote_nodes parameter
* fkie_node_manager: added a possibility to create a new files
* fkie_node_manager: fixed error while browsing in launch files
* fkie_node_manager: (1) added a button to transfer launch files to remote machines,
  (2) upgraded the editor for sync dialog
  (3) added more info to progress bars
* fkie_node_manager: limited displaying frequency for echo dialog
* fkie_node_manager: limited the displayed messages in echo widget<|MERGE_RESOLUTION|>--- conflicted
+++ resolved
@@ -2,20 +2,6 @@
 Changelog for package fkie_node_manager
 ^^^^^^^^^^^^^^^^^^^^^^^^^^^^^^^^^^^^^^^
 
-<<<<<<< HEAD
-1.2.3 (2020-08-03)
-------------------
-
-1.2.2 (2020-07-27)
-------------------
-* fkie_node_manager: fixed start if multiple binaries are found
-* Contributors: Alexander Tiderko
-
-1.2.1 (2020-07-22)
-------------------
-* fkie_multimaster: added conditions for python3 dependencies in package xml
-* Contributors: Alexander Tiderko
-=======
 1.2.4 (2020-11-11)
 ------------------
 * renamed 'associations' and 'kill_on_stop' parameter and add dapricated notifications
@@ -46,7 +32,11 @@
 * added chapter about associations parameter to local help
 * fkie_node_manager: logscreen: improved highlighting speed
 * Contributors: Alexander Tiderko, Robot User
->>>>>>> 06f881f2
+
+1.2.1 (2020-07-22)
+------------------
+* fkie_multimaster: added conditions for python3 dependencies in package xml
+* Contributors: Alexander Tiderko
 
 1.2.0 (2020-07-22)
 ------------------
