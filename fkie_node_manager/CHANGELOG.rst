--- conflicted
+++ resolved
@@ -2,22 +2,15 @@
 Changelog for package fkie_node_manager
 ^^^^^^^^^^^^^^^^^^^^^^^^^^^^^^^^^^^^^^^
 
-<<<<<<< HEAD
-=======
 1.2.7 (2021-01-23)
 ------------------
 
->>>>>>> cd19ed42
 1.2.6 (2021-01-16)
 ------------------
 * replace escape sequences in service responses
 * Contributors: Alexander Tiderko
 
-<<<<<<< HEAD
-1.2.5 (2020-11-28)
-=======
 1.2.5 (2021-01-16)
->>>>>>> cd19ed42
 ------------------
 
 1.2.4 (2020-11-11)
