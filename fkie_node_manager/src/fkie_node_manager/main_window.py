--- conflicted
+++ resolved
@@ -544,14 +544,7 @@
                             if m.is_local:
                                 self._stop_updating()
                                 self._stop_local_master = m
-<<<<<<< HEAD
-                            m.stop_nodes_by_name(m.get_nodes_runningIfLocal(
-                                remove_system_nodes=False), True, [rospy.get_name(), '/rosout'])
-                            if not m.is_local:
-                                m.killall_roscore()
-=======
                             m.stop_all_nodes(not m.is_local)
->>>>>>> 4802228d
                     except Exception as e:
                         Log.warn(
                             "Error while stop nodes on %s: %s" % (uri, utf8(e)))
