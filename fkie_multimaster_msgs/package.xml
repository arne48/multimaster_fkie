--- conflicted
+++ resolved
@@ -5,11 +5,7 @@
   <description>
      The messages required by multimaster packages.
   </description>
-<<<<<<< HEAD
-  <version>1.2.1</version>
-=======
   <version>1.2.4</version>
->>>>>>> 06f881f2
   <license>BSD</license>
   <author>Alexander Tiderko</author>
   <maintainer email="alexander.tiderko@gmail.com">Alexander Tiderko</maintainer>
