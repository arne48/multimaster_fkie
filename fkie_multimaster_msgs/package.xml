--- conflicted
+++ resolved
@@ -5,11 +5,7 @@
   <description>
      The messages required by multimaster packages.
   </description>
-<<<<<<< HEAD
-  <version>1.2.6</version>
-=======
   <version>1.2.7</version>
->>>>>>> cd19ed42
   <license>BSD</license>
   <author>Alexander Tiderko</author>
   <maintainer email="alexander.tiderko@gmail.com">Alexander Tiderko</maintainer>
