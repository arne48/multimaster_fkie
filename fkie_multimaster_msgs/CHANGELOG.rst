^^^^^^^^^^^^^^^^^^^^^^^^^^^^^^^^^^^^^^^^^^^
Changelog for package fkie_multimaster_msgs
^^^^^^^^^^^^^^^^^^^^^^^^^^^^^^^^^^^^^^^^^^^

<<<<<<< HEAD
=======
1.2.7 (2021-01-23)
------------------
* Fix install location for generated gRPC submodule
* Revert "added imports to generated grpc init"
  This reverts commit 571dd90701b4c48dcd9b5627827f7adc0ce02589.
* Contributors: Alexander Tiderko, Timo Röhling

>>>>>>> cd19ed42
1.2.6 (2021-01-16)
------------------
* added imports to generated grpc init
* Contributors: Alexander Tiderko

<<<<<<< HEAD
1.2.5 (2020-11-28)
------------------
* fkie_multimaster_msgs.grpc: fix packaging issue
=======
1.2.5 (2021-01-16)
------------------
>>>>>>> cd19ed42

1.2.4 (2020-11-11)
------------------
* use ${PYTHON_EXECUTABLE} instead of search by itself
* Contributors: Alexander Tiderko

1.2.2 (2020-07-27)
------------------
* changed exec dependecies to build
* Contributors: Alexander Tiderko

1.2.1 (2020-07-22)
------------------
* fkie_multimaster: added conditions for python3 dependencies in package xml
* Contributors: Alexander Tiderko

1.2.0 (2020-07-22)
------------------
* fkie_multimaster: fixed warning for cmake_minimum_required
* Contributors: Alexander Tiderko

1.1.0 (2020-05-13)
------------------
* prepared conditions for python3  in package xml
* fkie_multimaster_msgs: changed timestamp in MasterState from float to time
* fkie_multimaster_msgs: changed timestamp in LinkState from float to time
* fkie_multimaster: added timestamp of last heartbeat to LinkState message
* fkie_multimaster_fkie: removed unused messages and services
* fkie_multimaster_msgs: fixed install grpc files in python3 environment
* Contributors: Alexander Tiderko

0.8.12 (2019-04-30)
-------------------

0.8.11 (2019-02-27)
-------------------

0.8.10 (2019-02-26)
-------------------

0.8.9 (2018-12-21)
------------------

0.8.8 (2018-12-19)
------------------

0.8.7 (2018-12-18)
------------------

0.8.5 (2018-12-11)
------------------

0.8.4 (2018-12-08)
------------------

0.8.3 (2018-12-07)
------------------

0.8.2 (2018-08-10)
------------------

0.8.1 (2018-08-03)
------------------

0.8.0 (2018-07-16)
------------------

0.7.8 (2018-03-24)
------------------

0.7.7 (2017-10-27)
------------------

0.7.6 (2017-10-04)
------------------

0.7.5 (2017-07-17)
------------------

0.7.4 (2017-05-03)
------------------

0.7.3 (2017-04-24)
------------------

0.7.2 (2017-01-27)
------------------

0.7.1 (2017-01-26)
------------------

0.7.0 (2017-01-09)
------------------

0.6.2 (2016-11-12)
------------------

0.6.1 (2016-10-18)
------------------

0.6.0 (2016-10-12)
------------------

0.5.8 (2016-09-10)
------------------

0.5.7 (2016-09-07)
------------------

0.5.6 (2016-09-01)
------------------

0.5.5 (2016-08-30)
------------------

0.5.4 (2016-04-21)
------------------

0.5.3 (2016-04-01)
------------------

0.5.2 (2016-03-31)
------------------

0.5.1 (2016-03-23)
------------------

0.5.0 (2016-03-17)
------------------

0.4.4 (2015-12-18)
------------------

0.4.3 (2015-11-30)
------------------

0.4.2 (2015-10-19)
------------------

0.4.1 (2015-04-28)
------------------

0.4.0 (2015-02-20)
------------------

0.3.18 (2015-02-18)
-------------------

0.3.17 (2015-01-22)
-------------------

0.3.16 (2014-12-08)
-------------------

0.3.15 (2014-12-01)
-------------------

0.3.14 (2014-10-24)
-------------------

0.3.13 (2014-07-29)
-------------------

0.3.12 (2014-07-08)
-------------------

0.3.11 (2014-06-04)
-------------------

0.3.10 (2014-03-31)
-------------------
* fkie_multimaster: fixed problems detected by catkin_lint

0.3.9 (2013-12-12)
------------------
* fkie_multimaster: moved .gitignore to top level

0.3.8 (2013-12-10)
------------------

0.3.7 (2013-10-17)
------------------

0.3.6 (2013-09-17)
------------------
* fkie_multimaster: added SyncServiceInfo message to detect changes on services

0.3.5 (2013-09-06)
------------------

0.3.4 (2013-09-05)
------------------

0.3.3 (2013-09-04)
------------------<|MERGE_RESOLUTION|>--- conflicted
+++ resolved
@@ -2,8 +2,6 @@
 Changelog for package fkie_multimaster_msgs
 ^^^^^^^^^^^^^^^^^^^^^^^^^^^^^^^^^^^^^^^^^^^
 
-<<<<<<< HEAD
-=======
 1.2.7 (2021-01-23)
 ------------------
 * Fix install location for generated gRPC submodule
@@ -11,20 +9,13 @@
   This reverts commit 571dd90701b4c48dcd9b5627827f7adc0ce02589.
 * Contributors: Alexander Tiderko, Timo Röhling
 
->>>>>>> cd19ed42
 1.2.6 (2021-01-16)
 ------------------
 * added imports to generated grpc init
 * Contributors: Alexander Tiderko
 
-<<<<<<< HEAD
-1.2.5 (2020-11-28)
-------------------
-* fkie_multimaster_msgs.grpc: fix packaging issue
-=======
 1.2.5 (2021-01-16)
 ------------------
->>>>>>> cd19ed42
 
 1.2.4 (2020-11-11)
 ------------------
