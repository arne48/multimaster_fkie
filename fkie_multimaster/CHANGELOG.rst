^^^^^^^^^^^^^^^^^^^^^^^^^^^^^^^^^^^^^^
Changelog for package fkie_multimaster
^^^^^^^^^^^^^^^^^^^^^^^^^^^^^^^^^^^^^^

<<<<<<< HEAD
=======
1.2.7 (2021-01-23)
------------------
* Fix install location for generated gRPC submodule
* Revert "added imports to generated grpc init"
  This reverts commit 571dd90701b4c48dcd9b5627827f7adc0ce02589.
* Contributors: Alexander Tiderko, Timo Röhling

>>>>>>> cd19ed42
1.2.6 (2021-01-16)
------------------
* fixed "RuntimeError: dictionary changed size during iteration", issue `#150 <https://github.com/fkie/multimaster_fkie/issues/150>`_
* replaced Thread.isAlive() by .is_alive() according to issue `#149 <https://github.com/fkie/multimaster_fkie/issues/149>`_
* added imports to generated grpc init
* replace escape sequences in service responses
* Contributors: Alexander Tiderko

<<<<<<< HEAD
1.2.5 (2020-11-28)
=======
1.2.5 (2021-01-16)
>>>>>>> cd19ed42
------------------
* fkie_multimaster_msgs.grpc: fix packaging issue
* fkie_node_manager_daemon: fixed delete node's log file if no latest folder exists

1.2.4 (2020-11-11)
------------------
* fkie_master_discovery: fix discovery in some cases with multicast dropped while running
* fkie_master_discovery: removed map of local addresses to localhost
  This caused problems if ROS_IP of ROS_HOSTNAME was used
* master_discovery: added parameter to hide nodes, topics and services for filtered requests
* fkie_master_sync: fix problems after stop master_sync on remote hosts
* updated diagnostic message for warnings in master_sync
* use ${PYTHON_EXECUTABLE} instead of search by itself
* renamed 'associations' and 'kill_on_stop' parameter and add dapricated notifications
  new names: nm/associations nm/kill_on_stop
* fkie_node_manager: changed from /rosout to /rosout_agg
  a lot of nodes lead to alot of topic connection and slow gui
* fkie_node_manager: fix double start of nodes while using associations
* fkie_node_manager: fixed script runner; stop also node if script dies
* fkie_node_manager: do not edit parameter with size > 32000
* fkie_node_manager: added missing webkit dependecy
* fkie_node_manager: add warning if no log file was found on local host
* fkie_node_manager: added more output to remote script
* fkie_node_manager: added copy-link to description to copy topic, service, node names to clipboard
* fkie_node_manager: changed host comparison; added search for further log files
* fkie_node_manager: show ROS log from lates folder if no one is available
* fkie_node_manager: fix start daemon if ROS_IOP is set
* fkie_node_manager: do not pull offline hosts
* fix block while name resolution
* fix for issue `#138 <https://github.com/fkie/multimaster_fkie/issues/138>`_
* fkie_node_manager: editor: clear search results on activate and search for a node
* fkie_node_manager: restore editor dialog if it already open and minimized
* fkie_node_manager: restore editor dialog if it already open and minimized
* updated diagnostic message for warnings in master_sync
* fkie_node_manager: fixed detection of included files in 'value' tags
* added logging setion to local manual
* fixed close ssh sessions
* fixed screenlog via ssh
* added chapter about associations parameter to local help
* fkie_node_manager: logscreen: improved highlighting speed
* Contributors: Alexander Tiderko

1.2.1 (2020-07-22)
------------------
* fkie_multimaster: added conditions for python3 dependencies in package xml

1.2.0 (2020-07-22)
------------------
* fkie_multimaster: fixed warning for cmake_minimum_required
* Contributors: Alexander Tiderko

1.1.0 (2020-05-13)
------------------
* Contributors: Alexander Tiderko

1.0.0 (2019-04-30)
-------------------
* added daemon for node manager. The daemon replaces the default_config package and adds support for remote access through gRPC.
* renamed all packages to fkie_*
* old version are availabe on branch 'old_master'

0.8.12 (2019-04-30)
-------------------
* node_manager_fkie: fixed lost nodes while grouping
* Merge pull request `#100 <https://github.com/fkie/multimaster_fkie/issues/100>`_ from stertingen/patch-1
  zeroconf.py: Detect IPv6 usage from environment
  Set environment ROS_IPV6=on to enable the IPv6 RPC server.
* master_discovery_fkie: zeroconf: added fqdn-parameter, see issue `#99 <https://github.com/fkie/multimaster_fkie/issues/99>`_
* master_discovery_fkie: zeroconf use for monitoruri the same hostname from masteruri
* Contributors: Alexander Tiderko, Hermann von Kleist

0.8.11 (2019-02-27)
-------------------
* fix release issues

0.8.10 (2019-02-26)
-------------------
* node_manager_fkie: exapand (nodes, topics, services) on filter
* fixed build node_manager_fkie without .git repository issue `#91 <https://github.com/fkie/multimaster_fkie/issues/91>`_
* node_manager_fkie: fixed crash on show critical message dialog
* Contributors: Alexander Tiderko

0.8.9 (2018-12-21)
------------------
* fix install build
* Contributors: Alexander Tiderko

0.8.8 (2018-12-19)
------------------
* fixed install node_manager_fkie
* Contributors: Alexander Tiderko

0.8.7 (2018-12-18)
------------------
* default_cfg_fkie: fixed changelog format
* node_manager_fkie: added version detection
* Contributors: Alexander Tiderko

0.8.5 (2018-12-11)
------------------
* node_manager_fkie: removed install author warning
* node_manager_fkie: fixed navigation in topic and service view
  do not open echo/call dialog on activate namespace group
* master_sync_fkie: added a simple node to sync parameter
  Original code from
  https://github.com/jhu-lcsr-forks/multimaster_fkie/tree/param-sync
  adapted to change only local ROS Parameter Server
* Contributors: Alexander Tiderko

0.8.4 (2018-12-08)
------------------
* master_discovery_fkie: fix zeroconf to avoid request loop in master_sync
  see issue `#90 <https://github.com/fkie/multimaster_fkie/issues/90>`_
* Contributors: Alexander Tiderko

0.8.3 (2018-12-07)
------------------
* node_manager_fkie: added: Augment CMake script to install node_manager launcher on Ubuntu. pull request `#82 <https://github.com/fkie/multimaster_fkie/issues/82>`_ from acschaefer/master
* node_manager_fkie: added parameter to disable namespace groups
* node_manager_fkie: editor: improved seletion of node definition by moving selected text to top
* node_manager_fkie: new: apply enhancement to organize nodes view by namespaces, see issue `#83 <https://github.com/fkie/multimaster_fkie/issues/83>`_
* node_manager_fkie: fixed copy paste error
* node_manager_fkie: changed highlighting for groups and nodes
* node_manager_fkie: editor: fixed uncomment of -- statements
* node_manager_fkie: added launch file to test namespace grouping.
* node_manager_fkie: fix namespace view
* node_manager_fkie: fixed topic publish dialog for messages with arrays
* node_manager_fkie: fix crash while start master_discovery with master_sync on
* node_manager_fkie: fixed add new parameter in parameter dialog
* node_manager_fkie: added parameter for timeout to close closing dialog
* master_discovery_fkie: fixed typo hearbeat[s] to heartbeat[s] pull request `#87 <https://github.com/fkie/multimaster_fkie/issues/87>`_ from Paulls20/master
* master_sync_fkie: install launch dir pull request `#81 <https://github.com/fkie/multimaster_fkie/issues/81>`_ from ahoarau/patch-1
* Contributors: Alexander Schaefer, Alexander Tiderko, Antoine Hoarau, Paul.Varghese

0.8.2 (2018-08-10)
------------------
* fixed issue `#79 <https://github.com/fkie/fkie_multimaster/issues/79>`_
* Contributors: Alexander Tiderko

0.8.1 (2018-08-03)
------------------
* fkie_node_manager: changed behaviour on question to reload files and display noscreen errors
* Contributors: Alexander Tiderko

0.8.0 (2018-07-16)
------------------
* fkie_node_manager: added warning if while remote start no executable was found
  rosrun throws no error if no executable was found it is only an output.
* fkie_node_manager: fixed activation of minimized launch editor
* fkie_node_manager: added settings parameter 'movable dock widgets' to prevent dock widgets from moving
* fkie_node_manager: fixed error in select_dialog on close node_manager
* fkie_node_manager: added group icon with count of nodes inside
* fkie_node_manager: added info icons for groups
* fkie_node_manager: added timer to close exit dialog on close node_manager
* fkie_node_manager: fixed delay open io screen
* fkie_node_manager: use priority queue for sreen io only if normal queue has more than 5 elements
* fkie_node_manager: reduced update count
* fkie_node_manager: changed color of question box
* fkie_node_manager: added link for nodelet manager in description of nodelets
* fkie_node_manager: add an option to disable the question dialog while restart nodelets
* fkie_node_manager: changed background of question dialog to non transparent
* fkie_node_manager: changed question dialog for launch and transfer files
* changed visualization for available configurations, added visualisation for nodelets
  changed qestion dialog on changes of launch files and restart of
  nodelets
* fkie_node_manager: fixed trasfer of wrong files on change to remote hosts
* fkie_node_manager: editor: fix recursive search
* fkie_node_manager: fixed crash on call of an unknown service
* fkie_node_manager: fix administratively prohibited error while delete logs
  This error occurs while delete more than 10 logs on remote host
* fkie_node_manager: resolve pkg:// in all arguments
* fkie_node_manager: fix crash while assigne color
* Added configuration for Travis CI
* Contributors: Timo Röhling, Alexander Tiderko

0.7.8 (2018-03-24)
------------------
* Fix catkin_lint warnings
* fkie_node_manager: fixed crash on errors while open network discovery dialog
* fkie_node_manager: fixed copy function in launch file browser
* fkie_node_manager: fixed file name copy crash
* fkie_node_manager: added more checks while handle nodelet restarts
* fkie_node_manager: added check for restart of nodelet manager
* fkie_node_manager: reset package cache on reload in lauch widget
  so you don't need to restart node_manager if new packages are added at
  runtime
* fkie_node_manager: changed behaviour of detailed message box
* fkie_node_manager: fixed clear in echo dialog
* fkie_node_manager: added shortcut Ctrl+R to restart nodes
* Merge pull request `#69 <https://github.com/fkie/fkie_multimaster/issues/69>`_ from AlexisTM/fix_exit_zeroconf
  Solve zeroconf sys.exit( ..., ...) issue
* Contributors: Alexander Tiderko, Alexis Paques, Timo Röhling

0.7.7 (2017-10-27)
------------------
* fkie_node_manager: fixed install problem #65
* fkie_node_manager: changed tab order and added Ctrl+Shift+F behaviour
* Contributors: Alexander Tiderko

0.7.6 (2017-10-04)
------------------
* fkie_node_manager: editor: fixed un/comment function
* fkie_node_manager: detailed dialog: created own one, enable resize feature
* fkie_node_manager: echo dialog: added a checkbox to dis-/enable message filter
* fkie_node_manager: added log for start and wait for ROS master at the beginning
* fkie_node_manager: fixed utf8 problem with service call
* fkie_node_manager: fixed view problem if ROS_IP is set
* fkie_node_manager: fixed crash while navigation in launch editor
* fkie_node_manager: convert error messages to utf-8
* fkie_node_manager: fixed a lot of utf8 problems
* fkie_node_manager: do not ask changed files for reload an offline master
* fkie_node_manager: reload global parameter, if ROS master was restarted
* fkie_node_manager: file_watcher: fixed wrong detection for paths in parameter values
* fkie_node_manager: editor: adapt indent to previous line on tab
* fkie_node_manager: editor: ident to preview line on pressed return/enter
* fkie_node_manager: label for decimal length changed
* fkie_node_manager: echo_dialog: added array length and a filter for digits after '.' in arrays
* fkie_node_manager: launch dialog: improved graph view
* fkie_node_manager: launch editor: changed line selection behaviour
* fkie_node_manager: added Ctrl+W to close current tab in launch editor
* fkie_node_manager: event connection between launch editor and graph view
* fkie_node_manager: create complete include graph
* fkie_node_manager: added upperBotton again
* fkie_node_manager: removed uppper Button, use Include Graph instead
* fkie_node_manager: added dock widget with include files overview for launch file editor
* fkie_node_manager: reorganized buttons in launch editor and fixed search for included files
* fkie_node_manager: fixed display not complete node/topic/service name
* fkie_node_manager: fixed icon space in description panel
* fkie_node_manager: added icons
  1. in editor for going to next higher launch file
  2. restart node and reload global parameter of the launch file
* fkie_node_manager: changed behaviour after filter changes
* fkie_node_manager: open upper files and insert these in between
* fkie_node_manager: Tab and Backtab fixed
* fkie_node_manager: size units fixed
* fkie_node_manager: fixed search for included files in editor
* fkie_node_manager: enable / disable upper button
* fkie_node_manager: added upper button to the editor dialog
  opens the file which include the current open launch file
* fkie_node_manager: redesigned echo dialog
* fkie_node_manager: added priority queue for opening output console before all nodes are started
* Contributors: Alexander Tiderko

0.7.5 (2017-07-17)
------------------
* fkie_node_manager: improved echo dialog
  * added combobox for maximal size of a message
  * added status for message size (also avarage)
  * added bandwith calculation
  * added info in status bar for latched topic
  * removed status for "std dev" and "window size"
  * store last messages in echo dialog to show them after some filter was chagned
* fkie_node_manager: new feature - start profiles
  you can save and restore the current state for all hosts.
* fkie_node_manager: added a node 'script_runner.py' to launch scripts in a ROS node
  The node exceutes the script on startup and stay alive. On stop you can
  specify a stop script.
* fkie_node_manager: fixed displayed topics in description panel (for different namespaces)
* fkie_node_manager: fixed the warning about illegal ROS name on open echo dialog
* fkie_node_manager: fixed rate filter in echo dialog
* fkie_node_manager: fixed poweroff host
* fkie_node_manager: fixed the end process
* fkie_node_manager: fix crash while remove history file
* fkie_node_manager: added more error handling for script_runner
* fkie_node_manager: added question on stop profile load
* fkie_node_manager: stops profile loading on close profile status
* fkie_node_manager: moved profile code to new file and added progress bar for profile
* fkie_node_manager: fixed rename of file in the launch history
* fkie_node_manager: added a possibility to delete all logs (select host->rosclean purge in description)
* fkie_node_manager: changed key event handling in launch dock to avoid double events
* fkie_node_manager: fix Ctrl+double click on profile history
* fkie_node_manager: added support for default_cfg in profiles
* fkie_node_manager: store the default configuration nodes for profiles
  currently no support to load the profiles with default configuration!
  User will be informed on save a profile with default configuraion.
* fkie_node_manager: fixed detailed dialog for messages without detailed text
* fkie_node_manager: fixed start nodes by load new profile with same launch files
* fkie_node_manager: fixed save profile after load profile
* fkie_node_manager: added description for online state of a master proxy
* fkie_node_manager: skip update of offline hosts
* fkie_node_manager: fixed the list of closing hosts
* fkie_node_manager: added possibility to resize the details message dialog
* fkie_node_manager: removed handling for Ctrl+C and Ctrl+X, so this shortcut now works in description dock
* fkie_node_manager: fixed call of host url options
* fkie_node_manager: fixed problem with editor in foreground
* fkie_node_manager: changed filter handling for latched topics
* fkie_node_manager: fixed warning about echo of last scrapped message
* fkie_node_manager: use objectName() instead of text()
* fkie_master_sync: changed default filter for sync nodes, see issue `#63 <https://github.com/fkie/fkie_multimaster/issues/63>`_
* fkie_master_discovery: reduced warning outputs in cases a node or service is not reachable
* default_cfg_fkie: store the arguments of default_cfg to parameter server
* multiamster_fkie: fixed installation configuration

0.7.4 (2017-05-03)
------------------
* fkie_node_manager: updated highlightning in sync dialog
* fkie_node_manager: add tooltip to a filter in echo dialog
* fkie_node_manager: fixed problems with ampersand.
  The ampersand is automatically set in QPushButton or QCheckbx by
  KDEPlatformTheme plugin in Qt5
  [https://bugs.kde.org/show_bug.cgi?id=337491]
  A workaroud is to add
  [Development]
  AutoCheckAccelerators=false
  to ~/.config/kdeglobals
  This fix removes the ampersand manually.
* fkie_master_discovery: improved filter logging
* master_snyc_fkie: fixed sync_hosts parameter
* master_snyc_fkie: fixed filter for specific hosts
* added description how to filter for specific hosts
* Contributors: Alexander Tiderko

0.7.3 (2017-04-24)
------------------
* default_cfg_fkie: fixed problem with "pass_all_args" attribute
* fkie_node_manager: fix crash on start master_discovery
* fkie_node_manager: fixed network discovery dialog
* fkie_node_manager: added "pass_all_args" for highlighter
* fkie_node_manager: fixed crash while stop or start a lot of nodes
* fkie_node_manager: changed font color in echo dialog
* fkie_node_manager: changed default color in description widget
* fkie_node_manager: added a workaround for "CTR mode needs counter parameter, not IV"
* fkie_node_manager: reverted url changes
* fixed warnings in API documentation
* fkie_node_manager: fixed url handling in host control
* Contributors: Alexander Tiderko

0.7.2 (2017-01-27)
------------------
* fkie_node_manager: added a parameter to hide domain suffix in description panel and node tree view
* mutlimaster_fkie: reverted the cut of domains in hostnames
* Contributors: Alexander Tiderko

0.7.1 (2017-01-26)
------------------
* fkie_master_discovery: fixed some problems on macOS
	- perform test for multicast interfaces only on Linux and FreeBSD
	- changed detection for local interface to support discovering on iOS
* fkie_master_discovery: removed domain suffix from hostname
* fkie_master_discovery: removed a not needed import
* fkie_master_discovery: digrammar fix in exception message
* fkie_node_manager: increased precision for float values in combobox (used by settings)
* fkie_node_manager: fixed editor for kinetic; removed setMargin since it not suported by Qt5
* fkie_node_manager: fixed URLs for some buttons in description panel to use it with Qt5
* fkie_node_manager: added more details on start if no 'screen' is available
* fkie_node_manager: changed supervised_popen initialization to avoid multi subclassing
* fkie_node_manager: added a raise Exception if no terminal is availabe
* fkie_node_manager: raise an error now if 'paramiko' is not available
* fkie_node_manager: fixed startup if a node manager instance already running
* fkie_node_manager: added xterm path for macOS
* fkie_node_manager: removed domain suffix from hostname to avoid name problems
* fkie_node_manager: fixed UnboundLocalError for 'selectedGroups' and 'self._accept_next_update'
* Contributors: Alexander Tiderko, Jason Mercer, Dirk Schulz

0.7.0 (2017-01-09)
------------------
* fkie_master_discovery: added detection for timejumps into the past
* fkie_master_discovery: fixed the shutdown process
    sometimes blocks the SimpleXMLRPCServer the shutdown process. Added a
    timer to kill the own process at the end.
* fkie_master_discovery: `#55 <https://github.com/fkie/fkie_multimaster/issues/55>`_ change the message handling routines
  Introduced a send and receive Queue. It was need to implement new
  features like hub/client structure.
  Added more debug output.
* fkie_master_discovery: splitted send_mcast into send_mcast and listen_mcast to get a hub functionality
* fkie_node_manager: fixed visualisation of not local nodes
    repaired gui_resources.py for Qt5 compatibility
    restore Qt5 compatibility
* fkie_node_manager: added update/set time dialog to update time with ntpdate or date
* fkie_node_manager: added rosbag record to rqt menu
* fkie_node_manager: copy now all selected nodes, topics, services or parameter names to clipboard by pressing Ctrl+C
* fkie_node_manager: added cursor position number to editor
* fkie_node_manager: added indent before hostname in description panel
* fkie_node_manager: added a colorize_host settings parameter
    the color of the host will be now determine automatically
    you can also set own color for each host by double-click on the
    hostname in description panel.
* fkie_node_manager: fixed error after cancel color selection
* fkie_node_manager: use gradient to set color
* fkie_node_manager: now you can define colors for each robot
* fkie_node_manager: removed a broken import
* fkie_node_manager: fixed: no longer clear the search result on click into editor
* fkie_node_manager: find dialog in xml-editor shows now all results in as list
* fkie_node_manager: added clear button to filder lines in dialogs
* fkie_node_manager: add filter to nodes view
  added also a clear button (also ESC) to all filter lines
* fkie_node_manager: fixed some extended visualization for synced nodes
* default_cfg_fkie: fixed start nodes with same name and different namespaces
* default_cfg_fkie: fix the namespace for rqt-cpp-plugins
* Contributors: Alexander Tiderko, Sr4l, deng02

0.6.2 (2016-11-12)
------------------
* fkie_master_sync: Increased logging.
  Added more logging around synchronization to help with
  tracking changes in the local ROS master due to multimaster.
* fkie_node_manager: fixed node view for multiple cores on the same host
* fkie_node_manager: fixed capabilities view
* fkie_node_manager: fixed view of group description by groups with one node
* Drop roslib.load_manifest, unneeded with catkin
* fkie_node_manager: moved controls in group description to the top
* fkie_node_manager: fixed the link to node in group description
* fkie_node_manager: fixed crash while kill screen on remote host
* Contributors: Alexander Tiderko, Denise Eng, Mike Purvis

0.6.1 (2016-10-18)
------------------
* fix for issue #50: do not sent and reply requests while own state is not available
* Contributors: Alexander Tiderko, deng02

0.6.0 (2016-10-12)
------------------
* fkie_master_sync: updated launch file
* fkie_master_sync: added a 'resync_on_reconnect_timeout' parameter that controls how long the offline-online period is before the resync. see enhancement `#48 <https://github.com/fkie/fkie_multimaster/issues/48>`_
* fkie_node_manager: changed find-replace doalog to dockable widget
* fkie_node_manager: changed highlight colors
* fkie_node_manager: added more info for search error
* fkie_node_manager: fixed: comment lines with less then 4 characters
* fkie_node_manager: fixed: `#49 <https://github.com/fkie/fkie_multimaster/issues/49>`_
* fkie_node_manager: added highlightning for yaml stuff inside of a launch file
* fkie_node_manager: fixed: comment of lines with less then 4 characters in xml editor
* fkie_node_manager: fixed: activation of network window after join from network discovery
* fkie_node_manager: fixed: does not open a second configuration editor for a selected node.
* fkie_node_manager: added: 'subst_value' to xml highlighter
* fkie_node_manager: fixed: network discovery
* fkie_node_manager: comment/uncomment fixed
* fkie_node_manager: fixed: detection of included files
* Contributors: Alexander Tiderko

0.5.8 (2016-09-10)
------------------
* fkie_master_discovery: fix for `#46 <https://github.com/fkie/fkie_multimaster/issues/46>`_: bouncing offline/online
  reduced discovery heartbeats, especially if one of the masters is not reachable anymore.
* fkie_node_manager: fixed the error occurs while open configuration for a selected node
* Contributors: Alexander Tiderko

0.5.7 (2016-09-07)
------------------
* fix imports for Qt5
* fix issue `#43 <https://github.com/fkie/fkie_multimaster/issues/43>`_ - "cannot import name QApplication"
* Contributors: Alexander Tiderko, Sr4l

0.5.6 (2016-09-01)
------------------
* fkie_node_manager: fixed error "No module named xml_editor"
* Contributors: Alexander Tiderko

0.5.5 (2016-08-30)
------------------
* fkie_master_sync: added resync after the host was offline
* fkie_master_sync: fixed pep8 warnings
* fkie_master_discovery: fixed issue`#16 <https://github.com/fkie/fkie_multimaster/issues/16>`_
* fkie_multimaster: changed indent in source code to 4
* fkie_master_discovery: added network separation to zeroconf discovering
* fkie_master_discovery: changed the ROS service initialization
  The ROS service will be created after discovering process is started.
  This is especially for visualisation in node_manager.
* fkie_multimaster: removed unused imports
* fkie_master_discovery: fixed pep8 warnings
* fkie_master_discovery: replaced time.sleep by threading.Timer to handle connection problems while get remote master info
* master_discover_fkie: added warning on send errors
* fkie_master_discovery: removed '-' from master name generation for ROS master with not default port
* fkie_master_discovery: reduced/changed log output
* fkie_node_manager: version in info dialog updated
* fkie_node_manager: changed all buttons of the editor to flat
* fkie_node_manager: changes on xml_editor
  * XmlEditor is renamed to Editor and moved into a subdirectory.
  * xml_edit.py splited to exclude all subclasses
  * Search (replace) dialog is redesigned
* fkie_node_manager: added linenumber to the xmleditor
* fkie_node_manager: fix issue `#40 <https://github.com/fkie/fkie_multimaster/issues/40>`_ and some other Qt5 changes
* fkie_node_manager: changed the comment/uncomment in xml editor
* fkie_node_manager: fixed some highlightning problems in xmleditor
* fkie_node_manager: added shortcuts for "Add tag"-Submenu's
* fkie_node_manager: changed xml block highlighting
* fkie_node_manager: fixed seletion in xmleditor
* fkie_multimaster: changed indent in source code to 4
* fkie_node_manager: added a question dialog before set time on remote host
  Time changes leads to problems on tf tree and may have other unexpected
  side effects
* fkie_node_manager: compatibility to Qt5
* fkie_node_manager: fixed the showed network id
* fkie_node_manager: fixed host identification in node view
* fkie_node_manager: changed hostname detection for decision to set ROS_HOSTNAME
* fkie_node_manager: removed pep8 warnings
* fkie_node_manager: fix local discovery node detection
* fkie_node_manager: changed master_discovery node detection
* fkie_node_manager: fixed pep8 warnings
* fkie_node_manager: removed pylint warnings
* fkie_node_manager: new feature: close tabs in Launch-Editor with middle mouse button
* fkie_node_manager: fixed style warning in xml_editor and capability_table
* fkie_node_manager: fixed clear of configuration nodes
* fkie_node_manager: changed identification of master (now it is only the masteruri without address)
* fkie_node_manager: fix in capability table
* fkie_node_manager: removed '-' from master name generation for ROS master with not default port
* fkie_node_manager: remove the ssh connection if the master goes offline. This avoids timeouts after reconnection
* Contributors: Alexander Tiderko

0.5.4 (2016-04-21)
------------------
* fkie_multimaster: added '/do_not_sync' parameter
  this allows to hide some topics/services, topic types, from
  synchronisation. It can be defined as string or as list.
* fkie_master_sync: fixed unnecessary update requests
  wrong timestamps leads to updates
* fkie_node_manager: added visualisation for not synchronized topics/services
* fkie_node_manager: add parameter to the order of publisher/subscriber in description dock
  new parameter: 'Transpose pub/sub description'
* fkie_node_manager: changed behaviour of description dock while update info
* fkie_node_manager: fixed deselection of text on context menu
* fkie_node_manager: fixed threading problem while searching for sync interfaces
* Contributors: Alexander Tiderko

0.5.3 (2016-04-01)
------------------
* fkie_node_manager: fix remote start
* Contributors: Alexander Tiderko

0.5.2 (2016-03-31)
------------------
* fkie_node_manager: fixed start process on remote hosts without Qt
* Contributors: Alexander Tiderko

0.5.1 (2016-03-23)
------------------
* Use ROS_HOSTNAME before ROS_IP.
  To determine which interface to use follow ROS master convention
  of ROS_HOSTNAME being used before ROS_IP.
  This is as per:
  http://wiki.ros.org/ROS/EnvironmentVariables#ROS_IP.2BAC8-ROS_HOSTNAME
* Contributors: Mike O'Driscoll, Timo Röhling

0.5.0 (2016-03-17)
------------------
New Features:
* fkie_node_manager: the start with different ROS_MASTER_URI
  sets now the ROS_HOSTNAME environment variable if a new masteruri was
  selected to start node_manager or master_discovery
* fkie_node_manager: added parameter to disable the highlighting of xml blocks
* fkie_node_manager: added ROS-Launch tags to context menu in XML editor
* fkie_node_manager: mark XML tag blocks
* fkie_node_manager: show the filename in the XML editor dialog title
* fkie_node_manager: close configuration items are now sorted
* fkie_node_manager: the confirmation dialog at exit can be deaktivated
  to stop all nodes and roscore or shutdown the host you can use the close
  button of each master
* fkie_node_manager: allow to shutdown localhost
* fkie_node_manager: shows 'advanced start' button also if the selected node laready runs
* default_cfg_fkie: added 'load_params_at_start' parameter.
  On start of default_cfg_fkie all parameters are loaded into ROS
  parameter server. If this parameter is set to `False` the parameter are
  loaded on first run of an included node.

Fixes:
* fkie_node_manager: fixed print XML content in echo_dialog
* fkie_node_manager: avoids the print of an error, while loads a wrongs file on start of the node_manager
* fkie_node_manager: fixed check of running remote roscore
* fkie_node_manager: fixed problem while echo topics on remote hosts
* fkie_node_manager: changed cursor position in XML editor after open node configuration
* fkie_node_manager: fixed replay of topics with array elements
* fkie_node_manager: fixed close process while start/stop nodes
* fkie_node_manager: fixed namespace of capability groups, fixed the missing leading SEP
* fkie_node_manager: fixed - avoid transmition of some included/changed but not needed files to remote host
* fkie_node_manager: fixed start node after a binary was selected from multiple binaries
* fkie_node_manager: removed "'now' FIX" while publish messages to topics
* fkie_node_manager: fixed log format on remote hosts
* master_discovery: fixed avg. network load calculation, added checks for some parameters
* fkie_multimaster: Set correct logging level to warning
* Contributors: Alexander Tiderko, Gary Servin

0.4.4 (2015-12-18)
------------------
* fkie_node_manager: fixed republish of array values in paraeter dialog
* fkie_node_manager: reviewed the name resolution
* fkie_node_manager: added an IP to hostname resolution
  it is usefull for detection of automatic master_sync start if an IP was
  entered while start of master_discovery
* fkie_node_manager: added a settings parameter 'start_sync_with_discovery'
  The start_sync_with_discovery determine the default behaviour to start
  master_sync with master_discover or not. This presets the 'Start sync'
  parameter in Start-dialog.
* fkie_node_manager: added an option to start master_sync with master_discovery
* fkie_node_manager: added network ID visualization
* fkie_node_manager: fixed joining from discovery dialog
* fkie_node_manager: fixed discovery dialog, which was broken after changes in master_discovery
* fkie_node_manager: highlighted the sync button in ROS network dock
* Contributors: Alexander Tiderko

0.4.3 (2015-11-30)
------------------
* fkie_node_manager: start rviz now as NO rqt plugin
* fkie_node_manager: fixed the sort of paramerter in `add parameter` dialog
* fkie_node_manager: adapt the chagnes in fkie_master_discovery
* fkie_node_manager: fixed the tooltip of the buttons in the description dock
* fkie_node_manager: stop /master_discovery node before poweroff host to avoid timout problems
* fkie_multimaster: reduced logs and warnings on stop nodes while closing node_manager
* fkie_node_manager: added a new button for call service
* fkie_node_manager: added a "copy log path to clipboard" button
* fkie_node_manager: fixed the displayed count of nodes with launch files in description dock
* fkie_node_manager: fixed errors showed while stop nodes on close
* fkie_multimaster: reduced logging of exceptions
* fkie_node_manager: added poweroff command to the host description
* fkie_node_manager: added tooltips to the buttons in description dock
* fkie_node_manager: replaced some icons
* fkie_node_manager: added advanced start link to set console format and loglevel while start of nodes
* fkie_node_manager: skip commented nodes while open a configuration for a selected node
* fkie_node_manager: fixed xml editor; some lines was hide
* fkie_node_manager: added ctrl+shift+slash to shortcuts for un/comment text in editor
   - some small changes in find dialog
* fkie_master_discovery: fixed compatibility to older versions
* master_fiscovery_fkie: integrated pull request `#24 <https://github.com/fkie/fkie_multimaster/issues/24>`_
  Thanks for creating the PR to @garyservin and @mikeodr!
  The change lets you define an interface by `~interface`, `ROS_IP` envar
  or append the interface to multicast group like
  226.0.0.0@192.168.101.10. The master_discovery then binds to the
  specified interface and creates also an unicast interface for active
  requests on communication problems or if `~robot_hosts` are defined.
  Now you can also disable the multicast communication by setting
  `~send_mcast` to false. In this case the requests are send to hosts
  defined in `~robot_hosts`.
* fkie_master_discovery: fixed the 'local' assignment while updateInfo()
* fkie_master_discovery: adopt some changes from pull request `#24 <https://github.com/fkie/fkie_multimaster/issues/24>`_
  Thanks to @garyservin for pull request `#24 <https://github.com/fkie/fkie_multimaster/issues/24>`_:
  * Don't exit if we're on localhost, just log a warning
  * Added support for different logging levels in master_monitor:
  currently all logs are marked as warnings, where some should be marked
  as errors.
* fkie_master_discovery: spaces and typos removed
* fkie_master_discovery: fixed link quality calculation
* Contributors: Alexander Tiderko

0.4.2 (2015-10-19)
------------------
* fkie_node_manager: added further files to change detection
* fkie_node_manager: fixed parameter dialog for some messages e.g. MarkerArray
* fkie_node_manager: shutdown now all nodes and roscore at exit (if selected)
* fkie_node_manager: changed diagnostic visualization
* fkie_node_manager: propagate the diagnostic color of a node to his group
* fkie_node_manager: update the description of selected node after a diagnostic message is recieved
* fkie_multimaster: added a possibility to set time on remote host
* fkie_node_manager: fixed the comparison of host time difference
* fkie_node_manager: added a warning if the time difference to remote host is greater than a defined value (default 3 sec)
* fkie_node_manager: added ControlModifier to package navigation
  Ctrl+DoubleClick:
  * History file: goto the package of the launch file
  * ..: goto root
  * folder: go only one step down, not until first config file
* fkie_node_manager: changed param template for parameter name in editor
* fkie_node_manager: added log button for remote master_discovery
  * show now only the screen log
* fkie_node_manager: fixed save/load in parameter dialog
* fkie_node_manager: fix load parameter with absolute path
* fkie_node_manager: added more info for error while set a parameter with None value
* fkie_node_manager: added icon for rqt plugin
* fkie_node_manager: fixed error which prevent display info and configuration dialogs
* fkie_node_manager: check now for changes of local binaries and ask for restart if these are changed
* fkie_node_manager: fixed problem while publishing to topic with lists and byte values
* fkie_node_manager: added support diagnostics_agg topic
* fkie_node_manager: added a remote script which does not use qt bindings
* fkie_master_discovery: fixed the updates of remote nodes registered on local master
* fkie_master_discovery: added @part to define interface with mcast group
* fkie_master_discovery: add posibility to specify the interface to use
* fkie_master_discovery: check for local ip addresses to avoid wrong warning messages
* Contributors: Alexander Tiderko

0.4.1 (2015-04-28)
------------------
* fkie_node_manager: fixed error while parsing list of lists in parameter dialog
* fkie_node_manager: added scrollarea for dynamic_reconfigure widget
* fixed the usage of new parameter in node_manager
* fkie_node_manager: fixed binary selection while 'add node'
* fkie_multimaster: fixed double log output
* fkie_node_manager: fix to enable the master list if a master_discavery was started
* fkie_node_manager: fixed recursive search
* fkie_multimaster: added network problem detection on remote hosts
* fkie_node_manager: older paramiko versions does not support get_pty parameter in exce_command
* fkie_node_manager: fixed stdout error while transfer files to remote host
* fkie_node_manager: ignore errors caused on after the echo dialog was closed
* fkie_node_manager: changed the color of illegal ros node names
* fkie_master_sync: Deprecate is_ignored_topic. Move new parameters to the end of the parameter list
* fkie_master_sync: Make configuration more granular
    allows filtering of specific subscribers or publishers
* Contributors: Alexander Tiderko

0.4.0 (2015-02-20)
------------------
* fkie_multimaster: discovery changed
  * reduced the amount of heartbeat messages for discovery
  * added fallback for environments with multicast problems
* fkie_node_manager: added log_level parameter to all nodes
* fkie_node_manager: fixed syntax highlightning
* fkie_node_manager: fix ssh handler
* fkie_node_manager: parameter changed in dialog "start master discovery"
* fkie_node_manager: fixes in parameter dialog
  * fixed filter in parameter dialog
  * fixed parser of the list values
  * update only changed values in ROS parameter server
* fkie_node_manager: default value for heartbeat changed to 0.5
* fkie_node_manager: improved the discovery dialog to detect masters using new methods
* fkie_node_manager: fixed the button view in the sync dialog
* fkie_node_manager: added a xml and yaml validation on save of a configuration files
* fkie_master_sync: fix the long wait time on first sync
* fkie_master_sync: fix annonce publisher about the AnyMsg subscribers
* fkie_master_discovery: discovery changed
  - reduced the amount of heartbeat messages for discovery
  - added fallback for environments with multicast problems
* fkie_master_discovery: added log_level parameter to all nodes
* fkie_master_discovery: changed discovery after the host was set to offline
* fkie_master_discovery: fixed a problem if more then one master discovery is running on the same host
* fkie_master_discovery: removed some python mistakes
* fkie_master_discovery: removed some debug output
* fkie_master_discovery: fixed change to offline state after a refresh service was called and host is not reachable
* fkie_master_discovery: fix set to offline state
* fkie_master_discovery: fixed link quality detection.
  The requests for each master are now stored, to detect the right count
  of messages that we have to receive.
* Contributors: Alexander Tiderko

0.3.18 (2015-02-18)
-------------------
* fkie_node_manager: fixed alt+space for context menu in xml editor
* node_maanger_fkie: removed sync+AnyMsg option, it is now sync with all messages
* fkie_node_manager: fix an error printed on close of echo dialog
* fkie_node_manager: fixed some ssh issues
* fkie_node_manager: enabled ssh compression
* fkie_node_manager: store user per host
* fkie_node_manager: added rviz to rqt menu
* fkie_node_manager: show now unknown topic types through the SSH connection
* fkie_node_manager: close running nodes on exit
* fkie_node_manager: fixed bug while creation of a new file in xml editor
* fkie_node_manager: added binary selection dialog to xml editor, if you add a node section using 'add tag' button
* fkie_node_manager: trap the errors printed to stderr in popen
* fkie_node_manager: fixed highlightning in editor
* master_sync: subscribers with None type are now subscribed as AnyType message
* Contributors: Alexander Tiderko

0.3.17 (2015-01-22)
-------------------
* fkie_node_manager: switch to local monitoring after connection problems to local master_discovery
* fkie_node_manager: added an update procedure to refresh discovered masters
  In same cases the messages, which are send on the shutdown of the
  master_discovery are not received by node_manager. To update the
  discovered list in node_manager the complete list of discoevered hosts
  will be requested, if the localhost master is added as new master.
* fkie_node_manager: fixed error while publishing to 'std_msgs/Empty'
* fkie_master_discovery: fixed discovery support for ipv6
* Contributors: Alexander Tiderko

0.3.16 (2014-12-08)
-------------------
* fkie_node_manager: fixed a problem with screen view
  The node_manager uses the /usr/bin/x-terminal-emulator to show the
  screen content of the nodes. To execute a command with arguments
  'konsole', 'xterm' uses -e, 'terminator', 'gnome-terminal' or
  'xfce4-terminal'use '-x'.
* Contributors: Alexander Tiderko

0.3.15 (2014-12-01)
-------------------
* fkie_node_manager: fixed sync button handling
* fkie_multimaster: removed some python mistakes
* fkie_node_manager: removed some python mistakes
* fkie_node_manager: fixed node selection in description dock
* fkie_node_manager: some icons changed
* fkie_node_manager: 'autoupdate' parameter added
  The autoupdate parameter disables the automatic requests. It is usefull
  for low bandwidth networks.
* fkie_node_manager: reduced remote parameter requests
* fkie_node_manager: added a republish functionality
  This function is accessible in extended info widget.
* fkie_node_manager: fix publish with rate slower one
  Updated the topic info. Added constants to message definition view.
* fkie_node_manager: restores the view of expanded capability groups after reload of a launch file
* node_managef_fkie: fix sidebar parameter selection
* fkie_node_manager: fixes in parameter dialog
  * fixed filter in parameter dialog
  * fixed parser of the list values
  * update only changed values in ROS parameter server
* Contributors: Alexander Tiderko

0.3.14 (2014-10-24)
-------------------
* fkie_node_manager: added a warning to capability table, if multiple configurations for the same node are loaded
* fkie_node_manager: remove now the configuration in capability table after a host was removed
* fkie_node_manager: fixed error while navigate in description panel
* fkie_node_manager: changed sidebar parameter handling (for start host dialog)
* fkie_node_manager: changed the handling on click the sync button in master list
* fkie_node_manager: fixed tooltip for recent loaded files
* fkie_node_manager: fixed problems in capability table with multi-launch-files for the same host and group
* CapabilityHeader: Keep indices of _data and controlWidget in sync when inserting new capabilities
* Fixed crash in master_list_model if IPv6 addresses are present on the host
* fkie_node_manager:manual link added
* fkie_node_manager: added args and remaps to change detection after reload a launch file
* fkie_node_manager: ignore namespace while display the Capabilities in Capabilities table
* fkie_node_manager: fixed some template tags in xml editor
* fkie_node_manager: stop nodes first while restart nodes after loading a launch file
* fkie_node_manager: added support of $(find ...) statement to add images in decription of capabilities
* fkie_node_manager: xmleditor - ask for save by pressing ESC
* fkie_node_manager: changed the update strategy for description dock
* fkie_node_manager: changed the update strategy for description dock
* fkie_node_manager: changed name creation for default configuration node
* fkie_node_manager: fixed blocked focus if a xmleditor was open
* fkie_node_manager: fixed highlighter problem in pyqt
* fkie_node_manager: improved respawn script
* fkie_node_manager: fixed handling of history files
* fkie_node_manager: mark line with problems in launch editor
* fkie_master_sync: reduced update notifications after registration of a subscriber
* Contributors: Alexander, Alexander Tiderko, Stefan Oßwald, Timo Röhling

0.3.13 (2014-07-29)
-------------------
* fkie_node_manager: fixed the button view in the sync dialog
* fkie_node_manager: added a xml and yaml validation on save of a configuration files
* fkie_node_manager: changed the navigation in info widget
* fkie_node_manager: raise launch dock after the settings are restored
* fkie_node_manager: show up directory while package selection
* fkie_node_manager: added comment/uncomment functionality
* fkie_node_manager: added caching for browsing in launch files
* fkie_node_manager: show also folder with additional config files
* fkie_node_manager: stores the xml editor geometry
* Contributors: Alexander Tiderko

0.3.12 (2014-07-08)
-------------------
* fkie_node_manager: fix instalation problem with missed .ui files
* fkie_node_manager: fixed ros master preparation
  Do not try to start ROS master on remote hosts for echo topics, if this
  host are not reachable.
* Contributors: Alexander Tiderko

0.3.11 (2014-06-04)
-------------------
* fkie_node_manager: replaced the rxconsole and rxgraph by rqt button to start rqt plugins related to selected master
* fkie_node_manager: added a setting docking window
* fkie_node_manager: hints on start problems fixed, if no screen is installed
* fkie_node_manager: added a dock widget and button which shows warning messages
* fkie_node_manager: select the topics and services of a node while tab change and not while node selection. This reduce the cpu load.
* fkie_node_manager: fixed detection of local host at start
* fkie_node_manager: fix the removing of local master at startup
* fkie_node_manager: added features to launch file view
  * Search for packages
  * rename files
  * copy files
* fkie_node_manager: do not wait in the discovery loop at shutdown
* fkie_node_manager: cancel buttons redesined, some titles renamed
* fkie_node_manager: reduced the displayed namespace of the topics and services in info area
* fkie_node_manager: added F4 and F3 shortcasts for aditing a configuration and show a screen of a node
* fkie_node_manager: fixed InteractionNeededError while starting nodes on remote hosts using run dialog.
* fkie_node_manager: added timestamps to each printed message
* fkie_node_manager: fix detailed message box. Close using ESC button.
* fkie_node_manager: reload root path in xml file view, if the current path was deleted
* fkie_node_manager: fixed include tag of dropped file in xml editor
* fkie_node_manager: added for each node respawn parameters
* fkie_node_manager: improve respawn script
  The new script correctly checks the exit code of the launched
  process and can limit the number of respawns for faulty
  nodes.
* fkie_node_manager: use -T for terminal emulator
  -T is compatible with more terminal emulators than -title
* fkie_node_manager: added handling for some of other configuration file types to launch file view
* Open terminal windows with x-terminal-emulator
  The /usr/bin/x-terminal-emulator symlink is available on Debian
  based systems and points to the default terminal emulator on
  the system. /usr/bin/xterm will be used as fallback.
* fkie_node_manager: changed side bar selection while start hosts
* fkie_node_manager: fixed the parameter handling of parameter with list type
* fkie_master_sync: fixed a block while connection problems
* fkie_master_discovery: added some error catches to solve problems with removing of interfaces
* fkie_master_discovery: fixed a short timestamp represantation
* default_cfg_fkie: added 'default_cfg/autostart/exclude' parameter to exclude nodes from autostart
* default_cfg_fkie: flush stdout before SIGKILL
  Otherwise, the error message may not reach the console output in time.
* default_cfg_fkie: added a console output for count of pending autostart nodes
* default_cfg_fkie: set autostart to False after all node are started
* default_cfg_fkie: added a reload service, to reload the configuration
* default_cfg_fkie: added for each node respawn parameters
* default_cfg_fkie: added a possibility for delayd start or after a published topic is available
* default_cfg_fkie: loads now without the private namespace of the default_cfg node
* default_cfg_fkie: removed BASH_ENV from environment while start with respawn script
* default_cfg_fkie: added an autostart option
* Contributors: Alexander, Alexander Tiderko, Sammy Pfeiffer, Timo Röhling

0.3.10 (2014-03-31)
-------------------
* fkie_node_manager: fixed the activation of the local monitoring. Fixed the cancelation in selection dialog.
* fkie_node_manager: added an indicator for running roslaunch server
* fkie_node_manager: fixed layout problems
* fkie_node_manager: dialog size of `start master_discovery` changed
* fkie_node_manager: added a side bar with checkitems in start host dialog
* fkie_node_manager: fixed remove entries in combonox of parameter dialog
* fkie_node_manager: remove comments in launch file fixed
* fkie_node_manager: added a check for changed files in parameter value
* fkie_node_manager: inform about changed files only on activating the main GUI
* fkie_node_manager: fixed search routine
* fkie_node_manager: fixed multiple entries in dialog for publishing to a new topic
* fkie_node_manager: added a context sensitive proposals in XML editor
* fkie_node_manager: enabled drag&drop action in xmleditor and launch view
* fkie_node_manager: added a button for quick insertion of launch tags
* fkie_node_manager: reduced the cpu load of echo dialog
* fkie_node_manager: added a line limit in echo dialog
* fkie_node_manager: fixed the processing of jobs after the `cancel` button was pressed
* fkie_node_manager: added a `reload global parameter` link
  - select the loaded row in launch dialog after loading the launch file
  with double click
* fkie_node_manager: fixed start nodes with ns
* node_maager_fkie: the launch files are now loaded in a thread, so they don't block
* fkie_node_manager: fixed duplicate detection of running and synchronized nodes
* fkie_node_manager: sync dialog extended by a new button to sync topics containing AnyMsg as type
* fkie_node_manager: cmd line output for registered parameter changed
* fkie_node_manager: removed project file
* fkie_node_manager: remember the used path in parameter dialog
* fkie_node_manager: changed the handling of localhost in machine tag of launchfile
* fkie_master_sync: fixed a bug which sometimes does not synchronized some topics
* fkie_master_discovery: unsubscribe from parameter at the end
* fkie_master_discovery: remove invalid roslaunch uris from ROS Master

0.3.9 (2013-12-12)
------------------
* fkie_node_manager: set node to warning state, if it not renning propertly because of problems with illegal name
* fkie_node_manager: fixed detailed_msg_box error
* fkie_node_manager: added highlighting for illegal ros names
* fkie_master_discovery: added warning outputs on errors
* fkie_multimaster: moved .gitignore to top level

0.3.8 (2013-12-10)
------------------
* fkie_node_manager: added support for /robot_icon parameter to show an image of the roboter
* fkie_node_manager: fixed handling of binary data in ROS parameter server
* fkie_node_manager: update robot image on cancel file selection dialog
* fkie_node_manager: can now change the robot image by double-click on robot image
* fkie_node_manager: added autoselect corresponding topics and services on node selection
* fkie_node_manager: reduced timestamp updates, if node_manager is not active
* fkie_multimaster: added a possibility to deaktivate the multicast heart bearts
* fkie_node_manager: selection dialog extended by an description label
* fkie_node_manager: handling of included files chagned, to avoid errors if a package was not found
* fkie_node_manager: buttons of the discovery widged chagned
* fkie_node_manager: control buttons redesigned
* fkie_node_manager: added 'Do not display this warning again' button to warning message
* fkie_node_manager: fixed deleting of not reachable hosts
* fkie_node_manager: fixed wrong reference in sync_dialog
* fkie_node_manager: fixed copy mode (Ctrl+C copy now first column, Ctrl+X: type or value)
* fkie_node_manager: update launch file view after loading launch file
* fkie_node_manager: fixed echo dialog (icons, additional info)
* fkie_node_manager: added ROS_NAMESPACE environment parameter to launch process to handle some cases, e.g. rqt_cpp plugins
* fkie_node_manager: fixed watching for changes in included files
* fkie_node_manager: Delete key deletes now the selected history launch file
* fkie_node_manager: reduced window size
* fkie_node_manager: ignore empty 'capability_group' values
* fkie_multimaster: catkin_lint inspired fixes, thanks @roehling
* fkie_node_manager: fixed help call in the console
* fkie_node_manager: fix detection for included files
* fkie_node_manager: fixed open sync dialog from info panel
* fkie_node_manager: added a yaml highlighter
* fkie_node_manager: argparse integrated
* fkie_node_manager: fixed lower compare of topic and service names
* fkie_node_manager: fix - use now sensetive comparison of node names
* fkie_node_manager: fixed launch file browsing
* fkie_node_manager: fixed skipped display messages on latched topics
* fkie_master_sync: added sync for subscriber with AnyMsg, e.g relay (topic_tools), if local a publisher with known type is available
* fkie_master_discovery: added output info about approx. netload
* fkie_master_discovery: description in der package.xml changed
* default_cfg_fkie: fixed forward error to service caller
* default_cfg_fkie: ignore empty 'capability_group' values

0.3.7 (2013-10-17)
------------------
* fkie_node_manager: fixed start button description
* fkie_node_manager: added an info button
* fkie_node_manager: changed calling of sync dialog
* fkie_node_manager: showing duplicate nodes fixed
* fkie_multimaster: fixed problems with resolving service types while sync
  while synchronization not all topics and services can be synchronized
  because of filter or errors. A detection for this case was added.
* fkie_node_manager: added user selection for remote hosts
* fkie_node_manager: fixed some paths
* fkie_node_manager: added SAVE and LOAD buttons to parameter dialog
* fkie_node_manager: fixed start nodes in multimaster on the same host
* fkie_node_manager: replaced the sync checkbox in masterlist by a sync icon
* fkie_node_manager: fixed filtering topics, services and parameter
* fkie_node_manager: buttons resized
* fkie_node_manager: added missed start parameter to master_sync
* fkie_node_manager: removed some unneeded borders in gui
* fkie_node_manager: fix loading launch file
* fkie_node_manager: fixed parameter groups
* fkie_node_manager: added new interface of dynamic_reconfigure
* fkie_node_manager: show node_manager window maximized, if the screen is small
* fkie_node_manager: fixed raise conditions
* fkie_node_manager: added filter to selected dialog and changed selection behavior
* fkie_node_manager: fix node matching
* fkie_node_manager: fixed absolute path in env of the launch file
* fkie_master_discovery: do not publish not resolvable ROS MASTER URI to own ROS network
* default_cfg_fkie: fixed parameter groups

0.3.6 (2013-09-17)
------------------
* fkie_node_manager: added a notifiaction, if `use_sim_time` parameter is set to true
* fkie_node_manager: added some control elements to node/host description
* fkie_node_manager: fix load launch file
* fkie_node_manager: fix filter in paramter dialog
* fkie_node_manager: fixed do not store the launch file on error
* fkie_node_manager: the minimum size of the parameter dialog increased
* fkie_node_manager: update the capability group of the node using the ROS parameter server, if no launch file is loaded
* fkie_node_manager: fixed cancel loading of the launch file, on cancel input args
  fkie_node_manager: do not restart anonymous nodes on relaod launch file
  fkie_node_manager: fixed closing of the remote default configs on same host but other roscore
* fkie_node_manager: resize the node_manager window on small
* fkie_node_manager: changed the intepretation of the group description
* fkie_node_manager: remove not existing remote node information. In case of restarting a ROS node without stopn a running node.
* fkie_node_manager: fixed buttons description
* fkie_node_manager: fixed change detection in included files
* fkie_node_manager: add detection of changes in the reloaded launch file and restart affected nodes
* fkie_node_manager: fixed clear_params
* fkie_multimaster_msgs: added SyncServiceInfo message to detect changes on services
* fkie_master_sync: kill the own ros node on error while load interface to inform the user in node_manager about errors
* fkie_master_discovery: fixed the origin master uri for services
* fkie_master_discovery: fixed the result of the synchronized nodes (handle the restart of the nodes without stop the running node)
* fkie_master_discovery: fixed the test of local changes -> not all changes are propageted to other hosts
* default_cfg_fkie: changed the intepretation of the group description

0.3.5 (2013-09-06)
------------------
* fkie_node_manager: fixed launch selection for favirites with same launch file name
* fkie_node_manager: fixed process id view of nodes for multiple sync hosts
* fkie_master_sync: fixed a brocken connection after desync

0.3.4 (2013-09-05)
------------------
* fkie_node_manager: fixed file paths (removed warnings in file_watcher)
* fkie_node_manager: clear cached package names on refreshing launch file view
* fkie_node_manager: capability_group parameter can now be defined in a namespace
* fkie_node_manager: fixed pakage_name result
  added caching for package_name results
* default_cfg_fkie: capability_group parameter can now be defined in a namespace

0.3.3 (2013-09-04)
------------------
* fkie_node_manager: Parse package.xml for name
  Although package folders should have the same name as the
  package, some packages (e.g. swig-wx) violate this.
  Thus, we use catkin_pkg.package.parse_package to parse
  the package.xml and look for the <name> tag, which
  contains the correct package name.
* fkie_node_manager: Install data files without executable bit
* fkie_node_manager: added a button to hide the dock widgets
* fkie_node_manager: added a question dialog to start the synchronization with a loaded config, if any exists
* fkie_node_manager: increased timeout for transfer of parameter while start of nodes
* fkie_node_manager: fixed node name creation for publishing of topics
* fkie_node_manager: fixed start of master_sync with interface file
* fkie_node_manager: removed some exeption for pyqt workaround
* fkie_node_manager: added a warning in paramter dialog
* fkie_node_manager: fixed names, preselect all files to reload after a file was changed
* fkie_node_manager: added a buttons to save and load configurations
* fkie_node_manager: show the parent of the src-folder
* fkie_node_manager: plugin renamed
* fkie_node_manager: fixed finish function to stop the running timer
* fkie_node_manager: file watcher updated, changes now notified once for all master
* fkie_multimaster: .gitignore changed
* fkie_node_manager: don't ask for argv's while reloading
* fkie_node_manager: fixed a problem while launching a default cfg nodes
* fkie_node_manager: searching for packages in rundialog after dialog opened
* fkie_node_manager: fixed waiting for roscore
* fkie_node_manager: added the default group for system nodes, fixed an often update problem
* fkie_node_manager: fixed problem while openning an editor
* fkie_node_manager: increased the wait for ROS Master
* fkie_node_manager: added the possibility to enter a varible count of list entries while calling a service or publishing to a topic
* fkie_node_manager: changed the handling while close multiple configurations
* fkie_node_manager: added the parameter as pkg:// URL to launch a default_cfg at start of node_manager
* fkie_multimaster: (*) added additional filtered interface to master_discovery rpc-server to get a filtered MasterInfo and reduce the load on network.
  (*) added the possibility to sync remote nodes using ~sync_remote_nodes parameter
* fkie_node_manager: added a possibility to create a new files
* fkie_node_manager: fixed error while browsing in launch files
* fkie_node_manager: (1) added a button to transfer launch files to remote machines,
  (2) upgraded the editor for sync dialog
  (3) added more info to progress bars
* fkie_node_manager: limited displaying frequency for echo dialog
* fkie_node_manager: limited the displayed messages in echo widget
* fkie_node_manager: fixed a problem while launching a default cfg nodes
* fkie_master_sync: added support to ignore nodes/topic/services of selected hosts
* fkie_master_sync: fixed ignore hosts, some topics sync ignores
* fkie_master_discovery: fixed out, if the ROS_MASTER_URI refs to 'localhost'
* fkie_master_discovery: fixed the load interface<|MERGE_RESOLUTION|>--- conflicted
+++ resolved
@@ -2,8 +2,6 @@
 Changelog for package fkie_multimaster
 ^^^^^^^^^^^^^^^^^^^^^^^^^^^^^^^^^^^^^^
 
-<<<<<<< HEAD
-=======
 1.2.7 (2021-01-23)
 ------------------
 * Fix install location for generated gRPC submodule
@@ -11,7 +9,6 @@
   This reverts commit 571dd90701b4c48dcd9b5627827f7adc0ce02589.
 * Contributors: Alexander Tiderko, Timo Röhling
 
->>>>>>> cd19ed42
 1.2.6 (2021-01-16)
 ------------------
 * fixed "RuntimeError: dictionary changed size during iteration", issue `#150 <https://github.com/fkie/multimaster_fkie/issues/150>`_
@@ -20,11 +17,7 @@
 * replace escape sequences in service responses
 * Contributors: Alexander Tiderko
 
-<<<<<<< HEAD
-1.2.5 (2020-11-28)
-=======
 1.2.5 (2021-01-16)
->>>>>>> cd19ed42
 ------------------
 * fkie_multimaster_msgs.grpc: fix packaging issue
 * fkie_node_manager_daemon: fixed delete node's log file if no latest folder exists
