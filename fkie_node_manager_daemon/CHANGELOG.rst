^^^^^^^^^^^^^^^^^^^^^^^^^^^^^^^^^^^^^^^^^^^^^^
Changelog for package fkie_node_manager_daemon
^^^^^^^^^^^^^^^^^^^^^^^^^^^^^^^^^^^^^^^^^^^^^^

<<<<<<< HEAD
1.2.3 (2020-08-03)
------------------

1.2.2 (2020-07-27)
------------------

1.2.1 (2020-07-22)
------------------
* fkie_multimaster: added conditions for python3 dependencies in package xml
* Contributors: Alexander Tiderko
=======
1.2.4 (2020-11-11)
------------------
* renamed 'associations' and 'kill_on_stop' parameter and add dapricated notifications
  new names: nm/associations nm/kill_on_stop
* fkie_node_manager: fixed open echo dialog
* fkie_node_manager: chnaged host comparison; added search for further log files
* fkie_node_manager: show ROS log from lates folder if no one is available
* fkie_node_manager_daemon: catch error if no net_if_stats available
* fix for issue `#138 <https://github.com/fkie/multimaster_fkie/issues/138>`_
* fkie_node_manager: fixed detection of included files in 'value' tags
* Contributors: Alexander Tiderko, Robot User
>>>>>>> 06f881f2

1.2.0 (2020-07-22)
------------------
* fkie_node_manager_daemon: fixed rostest
* fkie_node_manager_daemon: fixed tests for python3
* fkie_node_manager: fixed error message with ignore_unset_args
* changed screen environment: do not set DISPLAY environment
* fkie_multimaster: fixed warning for cmake_minimum_required
* fkie_multimaster: fixed build/start in noetic
* fkie_node_manager_daemon: changed sreen configuration on node start
* fkie_node_manager_daemon: fixed read version with python 3
* fkie_master_sync: send OK diagnostic message on start
* fkie_node_manager_daemon: load global parameter which has names equal to node names
* Contributors: Alexander Tiderko

1.1.0 (2020-05-13)
------------------
* prepared conditions for python3  in package xml
* fkie_multimaster_fkie: got get_local_address from rosgraph.network
* fkie_multimaster: fixed python2 compatibility
* fkie_multimaster: python 3 fixes
* fkie_master_discovery: fixed usage of get local addresses
* fkie_node_manager: tests updated
* fkie_multimaster: a lot of merges for python 3 compatibility
* fkie_node_manager: fixed loop starts with associations
* fkie_node_manager: added associations parameter
* fkie_node_manager: added a screen log widget
  alternative view of current screen output with only window
* set on remote hosts the DISPLAY to :0
  this can be avoided by adding env parameter for DISPLAY with empty value
  to launch file
* search also in install/devel space for included configuration files
* fkie_node_manager_daemon: fixed show system monitor configuration after save
* fkie_node_manager_daemon: added run service to start nodes
* fkie_node_manager_daemon: updated arguments help
* Merge pull request `#113 <https://github.com/fkie/multimaster_fkie/issues/113>`_ from gstavrinos/master
  Fixed GRPC typos
* added ROS services to daemon for load (witch start nodes) launch files
* Fixed GRPC typos
* Merge branch 'master' of https://github.com/fkie/multimaster_fkie
* Make rename explicit
* fkie_node_manager_daemon: fixed resolve find in args
* fkie_node_manager: clear package path also on remote daemons
* fkie_node_manager_daemon: changed absolute path while remote start of nodes
* fkie_node_manager_daemon: remove "package://" resolve while set parameter
* Merge branch 'master' of https://github.com/fkie/multimaster_fkie
* fkie_node_manager_daemon: fixed interpret_path for script_runner
* fkie_node_manager: new feature, delete files/folders
  * fixed copy files
* fkie_node_manager: fixed copy/create new files
* fkie_node_manager_daemon: added debug output in searching for package and resource names
* fkie_node_manager_daemon: resolve pkg references while launch on remote hosts
* fkie_node_manager: improved search for included files
* fkie_node_manager: editor: fixed include files which ends with '.launch.*'
* fkie_node_manager: editor: remove block on open launch file within delayd network connection
* fkie_node_manager: fixed some problems with 'ascii' codec
* fkie_node_manager: fixed error prints to stderr
* fkie_node_manager: editor: do not test argument with defined value tag
* fkie_node_manager: editor: added test for included/setted arguments
* fix determine include parameter
* fkie_node_manager_daemon: added warnings for long delays while list sreens or open grpc connection
* fkie_node_manager_daemon: fixed save behaviour on lost connection
* fkie_node_manager: open/close grpc channels without caching
* enable cache for grpc channels again
  no cache causes os_error:"Too many open files". Perhaps it is related to
  https://github.com/grpc/grpc/issues/15759. Further tests needed.
* fkie_node_manager_daemon: do not cache channels
* fkie_node_manager_daemon: removed some format warnings
* fix test for get_packages
* test for packages
* fix for tests of formated timestamps
* Fix test for replace paths
* fkie_node_manager_daemon: added testcases for common modul
* added command prefix to advanced start configuration
  - accessible through description panel
* fkie_node_manager: fix visualization for nodes with defined machine tag
* added support for launch nodes with remote ros master uri
* fkie_node_manager: changed settings dialog
* fixed urls broken after rename packages
* fkie_node_manager_daemon: fixed diagnostics
* fkie_node_manager_daemon: changed log info on node start
* Contributors: Alexander Tiderko, George Stavrinos, Timo Röhling

1.0.0 (2019-04-30 15:12)
------------------------
* Rename packages to comply with ROS naming standard
* Contributors: Timo Röhling<|MERGE_RESOLUTION|>--- conflicted
+++ resolved
@@ -2,18 +2,6 @@
 Changelog for package fkie_node_manager_daemon
 ^^^^^^^^^^^^^^^^^^^^^^^^^^^^^^^^^^^^^^^^^^^^^^
 
-<<<<<<< HEAD
-1.2.3 (2020-08-03)
-------------------
-
-1.2.2 (2020-07-27)
-------------------
-
-1.2.1 (2020-07-22)
-------------------
-* fkie_multimaster: added conditions for python3 dependencies in package xml
-* Contributors: Alexander Tiderko
-=======
 1.2.4 (2020-11-11)
 ------------------
 * renamed 'associations' and 'kill_on_stop' parameter and add dapricated notifications
@@ -25,7 +13,6 @@
 * fix for issue `#138 <https://github.com/fkie/multimaster_fkie/issues/138>`_
 * fkie_node_manager: fixed detection of included files in 'value' tags
 * Contributors: Alexander Tiderko, Robot User
->>>>>>> 06f881f2
 
 1.2.0 (2020-07-22)
 ------------------
